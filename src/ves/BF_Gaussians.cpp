--- conflicted
+++ resolved
@@ -31,11 +31,8 @@
 /*
 Gaussian basis functions.
 
-<<<<<<< HEAD
-=======
 \attention
-__These basis functions do not form orthogonal bases. We recommend using wavelets (\ref BF_WAVELETS) instead that do for orthogonal bases__.
->>>>>>> 60926c4a
+__These basis functions do not form orthogonal bases. We recommend using wavelets (\ref BF_WAVELETS) instead that do form orthogonal bases__.
 
 Basis functions given by Gaussian distributions with shifted centers defined on a
 bounded interval.
