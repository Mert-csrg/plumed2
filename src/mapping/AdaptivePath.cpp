/* +++++++++++++++++++++++++++++++++++++++++++++++++++++++++++++++++++++++++
   Copyright (c) 2016-2020 The plumed team
   (see the PEOPLE file at the root of the distribution for a list of names)

   See http://www.plumed.org for more information.

   This file is part of plumed, version 2.

   plumed is free software: you can redistribute it and/or modify
   it under the terms of the GNU Lesser General Public License as published by
   the Free Software Foundation, either version 3 of the License, or
   (at your option) any later version.

   plumed is distributed in the hope that it will be useful,
   but WITHOUT ANY WARRANTY; without even the implied warranty of
   MERCHANTABILITY or FITNESS FOR A PARTICULAR PURPOSE.  See the
   GNU Lesser General Public License for more details.

   You should have received a copy of the GNU Lesser General Public License
   along with plumed.  If not, see <http://www.gnu.org/licenses/>.
+++++++++++++++++++++++++++++++++++++++++++++++++++++++++++++++++++++++++ */
#include "core/ActionShortcut.h"
#include "core/ActionRegister.h"
#include "core/PlumedMain.h"
#include "tools/PDB.h"
#include "Path.h"

//+PLUMEDOC COLVAR ADAPTIVE_PATH
/*
Compute path collective variables that adapt to the lowest free energy path connecting states A and B.

The Path Collective Variables developed by Branduardi and co-workers \cite brand07 allow one
to compute the progress along a high-dimensional path and the distance from the high-dimensional
path.  The progress along the path (s) is computed using:

\f[
s = i_2 + \textrm{sign}(i_2-i_1) \frac{ \sqrt{( \mathbf{v}_1\cdot\mathbf{v}_2 )^2 - |\mathbf{v}_3|^2(|\mathbf{v}_1|^2 - |\mathbf{v}_2|^2) } }{2|\mathbf{v}_3|^2} - \frac{\mathbf{v}_1\cdot\mathbf{v}_3 - |\mathbf{v}_3|^2}{2|\mathbf{v}_3|^2}
\f]

In this expression \f$\mathbf{v}_1\f$ and \f$\mathbf{v}_3\f$ are the vectors connecting the current position to the closest and second closest node of the path,
respectfully and \f$i_1\f$ and \f$i_2\f$ are the projections of the closest and second closest frames of the path. \f$\mathbf{v}_2\f$, meanwhile, is the
vector connecting the closest frame to the second closest frame.  The distance from the path, \f$z\f$ is calculated using:

\f[
z = \sqrt{ \left[ |\mathbf{v}_1|^2 - |\mathbf{v}_2| \left( \frac{ \sqrt{( \mathbf{v}_1\cdot\mathbf{v}_2 )^2 - |\mathbf{v}_3|^2(|\mathbf{v}_1|^2 - |\mathbf{v}_2|^2) } }{2|\mathbf{v}_3|^2} - \frac{\mathbf{v}_1\cdot\mathbf{v}_3 - |\mathbf{v}_3|^2}{2|\mathbf{v}_3|^2} \right) \right]^2 }
\f]

Notice that these are the definitions of \f$s\f$ and \f$z\f$ that are used by \ref PATH when the GPATH option is employed.  The reason for this is that
the adaptive path method implemented in this action was inspired by the work of Diaz and Ensing in which these formula were used \cite BerndAdaptivePath.
To learn more about how the path is adapted we strongly recommend reading this paper.

\par Examples

The input below provides an example that shows how the adaptive path works. The path is updated every 50 steps of
MD based on the data accumulated during the preceding 50 time steps.

\plumedfile
d1: DISTANCE ATOMS=1,2 COMPONENTS
pp: ADAPTIVE_PATH TYPE=EUCLIDEAN FIXED=2,5 UPDATE=50 WFILE=out-path.pdb WSTRIDE=50 REFERENCE=mypath.pdb
PRINT ARG=d1.x,d1.y,pp.* FILE=colvar
\endplumedfile

In the case above the distance between frames is calculated based on the \f$x\f$ and \f$y\f$ components of the vector connecting
atoms 1 and 2.  As such an extract from the input reference path (mypath.pdb) would look as follows:

\auxfile{mypath.pdb}
REMARK ARG=d1.x,d1.y d1.x=1.12 d1.y=-.60
END
REMARK ARG=d1.x,d1.y d1.x=.99 d1.y=-.45
END
REMARK ARG=d1.x,d1.y d1.x=.86 d1.y=-.30
END
REMARK ARG=d1.x,d1.y d1.x=.73 d1.y=-.15
END
REMARK ARG=d1.x,d1.y d1.x=.60 d1.y=0
END
REMARK ARG=d1.x,d1.y d1.x=.47 d1.y=.15
END
\endauxfile

Notice that one can also use RMSD frames in place of arguments like those above.

*/
//+ENDPLUMEDOC

namespace PLMD {
namespace mapping {

class AdaptivePath : public ActionShortcut {
public:
  static void registerKeywords( Keywords& keys );
  explicit AdaptivePath(const ActionOptions&);
};

PLUMED_REGISTER_ACTION(AdaptivePath,"ADAPTIVE_PATH")

void AdaptivePath::registerKeywords( Keywords& keys ) {
  ActionShortcut::registerKeywords( keys ); Path::registerInputFileKeywords( keys );
  keys.add("optional","PROPERTY","read in path coordinates by finding option with this label in remark of pdb frames");
  keys.add("compulsory","FIXED","the positions in the list of input frames of the two path nodes whose positions remain fixed during the path optimization");
  keys.add("compulsory","HALFLIFE","-1","the number of MD steps after which a previously measured path distance weighs only 50 percent in the average. This option may increase convergence by allowing to forget the memory of a bad initial guess path. The default is to set this to infinity");
  keys.add("compulsory","UPDATE","the frequency with which the path should be updated");
  keys.add("compulsory","TOLERANCE","1E-6","the tolerance to use for the path updating algorithm that makes all frames equidistant");
  keys.add("optional","WFILE","file on which to write out the path");
  keys.add("compulsory","FMT","%f","the format to use for output files");
<<<<<<< HEAD
  keys.add("compulsory","WSTRIDE","frequency with which to write out the path");
=======
  keys.add("compulsory","WSTRIDE","0,","frequency with which to write out the path");
>>>>>>> d12388b2
  keys.setValueDescription("the position along and from the adaptive path");
  keys.needsAction("GEOMETRIC_PATH"); keys.needsAction("AVERAGE_PATH_DISPLACEMENT");
  keys.needsAction("REPARAMETERIZE_PATH"); keys.needsAction("DUMPPDB");
  keys.needsAction("PDB2CONSTANT"); keys.needsAction("DISPLACEMENT"); keys.needsAction("CONSTANT");
}

AdaptivePath::AdaptivePath(const ActionOptions& ao):
  Action(ao),
  ActionShortcut(ao)
{
  // Read in the arguments
  std::vector<std::string> argnames; parseVector("ARG",argnames);
  std::string reference_data, metric, mtype; parse("TYPE", mtype);
  std::string reference; parse("REFERENCE",reference);
  FILE* fp=std::fopen(reference.c_str(),"r"); PDB mypdb; if(!fp) error("could not open reference file " + reference );
  bool do_read=mypdb.readFromFilepointer(fp,false,0.1); if( !do_read ) error("missing file " + reference );
  // Create list of reference configurations that PLUMED will use
  Path::readInputFrames( reference, mtype, argnames, true, this, reference_data );
  // Now get coordinates on spath
  std::vector<std::string> pnames; parseVector("PROPERTY",pnames); Path::readPropertyInformation( pnames, getShortcutLabel(), reference, this );
  // Create action that computes the geometric path variablesa
  std::string propstr = getShortcutLabel() + "_ind"; if( pnames.size()>0 ) propstr = pnames[0] + "_ref";
  if( argnames.size()>0 ) readInputLine( getShortcutLabel() + ": GEOMETRIC_PATH ARG=" + getShortcutLabel() + "_data " + " PROPERTY=" + propstr + " REFERENCE=" + reference_data + " METRIC={DIFFERENCE}");
  else {
    std::string num, align_str, displace_str; Tools::convert( mypdb.getOccupancy()[0], align_str ); Tools::convert( mypdb.getBeta()[0], displace_str );
    for(unsigned j=1; j<mypdb.getAtomNumbers().size(); ++j ) { Tools::convert( mypdb.getOccupancy()[j], num ); align_str += "," + num; Tools::convert( mypdb.getBeta()[0], num ); displace_str += "," + num; }
    metric = "RMSD_VECTOR DISPLACEMENT TYPE=" + mtype + " ALIGN=" + align_str + " DISPLACE=" + displace_str;
    readInputLine( getShortcutLabel() + ": GEOMETRIC_PATH ARG=" + getShortcutLabel() + "_data.disp " + " PROPERTY=" +  propstr + " REFERENCE=" + reference_data + " METRIC={" + metric + "} METRIC_COMPONENT=disp");
  }
  // Create the object to accumulate the average path displacements
  std::string update, halflife; parse("HALFLIFE",halflife); parse("UPDATE",update); std::string refframes = " REFERENCE=" + getShortcutLabel() + "_pos";
  if( argnames.size()>0 ) readInputLine( getShortcutLabel() + "_disp: AVERAGE_PATH_DISPLACEMENT ARG=" + getShortcutLabel() + "_data HALFLIFE=" + halflife + " CLEAR=" + update + " METRIC={DIFFERENCE} REFERENCE=" + reference_data );
  else readInputLine( getShortcutLabel() + "_disp: AVERAGE_PATH_DISPLACEMENT ARG=" + getShortcutLabel() + "_data.disp HALFLIFE=" + halflife + " CLEAR=" + update + " METRIC={" + metric + "} METRIC_COMPONENT=disp REFERENCE=" + reference_data );

  // Create the object to update the path
  std::string fixedn; parse("FIXED",fixedn); std::string component="METRIC_COMPONENT=disp"; if( argnames.size()>0 ) { metric="DIFFERENCE"; component=""; }
<<<<<<< HEAD
  if( fixedn.length()>0 ) readInputLine("REPARAMETERIZE_PATH DISPLACE_FRAMES=" + getShortcutLabel() + "_disp FIXED=" + fixedn + " STRIDE=" + update + " METRIC={" + metric + "} " + component + " REFERENCE=" + reference_data );
  else readInputLine("REPARAMETERIZE_PATH DISPLACE_FRAMES=" + getShortcutLabel() + "_disp STRIDE=" + update + " METRIC={" + metric + "} " + component + " REFERENCE=" + reference_data );
=======
  readInputLine("REPARAMETERIZE_PATH DISPLACE_FRAMES=" + getShortcutLabel() + "_disp FIXED=" + fixedn + " STRIDE=" + update + " METRIC={" + metric + "} " + component + " REFERENCE=" + reference_data );
>>>>>>> d12388b2

  // Information for write out
  std::string wfilename; parse("WFILE",wfilename);
  if( wfilename.length()>0 ) {
    // This just gets the atom numbers for output
    std::string atomstr;
    if( argnames.size()==0 ) {
      FILE* fp=std::fopen(reference.c_str(),"r"); double fake_unit=0.1; PDB mypdb; bool do_read=mypdb.readFromFilepointer(fp,false,fake_unit);
      std::string num; Tools::convert( mypdb.getAtomNumbers()[0].serial(), atomstr );
      for(unsigned j=1; j<mypdb.getAtomNumbers().size(); ++j ) { Tools::convert( mypdb.getAtomNumbers()[j].serial(), num ); atomstr += "," + num; }
<<<<<<< HEAD
=======
      Tools::convert( mypdb.getResidueNumber( mypdb.getAtomNumbers()[0] ), num ); atomstr += " RESIDUE_INDICES=" + num;
      for(unsigned i=1; i<mypdb.getAtomNumbers().size(); ++i ) { Tools::convert( mypdb.getResidueNumber( mypdb.getAtomNumbers()[i] ), num ); atomstr += "," + num; }
      std::string anum, dnum; Tools::convert( mypdb.getOccupancy()[0], anum ); Tools::convert( mypdb.getBeta()[0], dnum );
      atomstr += " OCCUPANCY=" + anum; for(unsigned i=1; i<mypdb.getOccupancy().size(); ++i) { Tools::convert( mypdb.getOccupancy()[i], anum ); atomstr += "," + anum; }
      atomstr += " BETA=" + dnum; for(unsigned i=1; i<mypdb.getBeta().size(); ++i) { Tools::convert( mypdb.getBeta()[i], dnum ); atomstr += "," + dnum; }
>>>>>>> d12388b2
    }

    if( wfilename.find(".pdb")==std::string::npos ) error("output must be to a pdb file");
    std::string ofmt, pframes, wstride; parse("WSTRIDE",wstride); parse("FMT",ofmt);
    if( argnames.size()>0 ) {
      std::string argstr = argnames[0]; for(unsigned i=1; i<argnames.size(); ++i) argstr += "," + argnames[i];
      readInputLine("DUMPPDB DESCRIPTION=PATH STRIDE=" + wstride + " FMT=" + ofmt + " FILE=" + wfilename + " ARG=" + reference_data );
    } else readInputLine("DUMPPDB DESCRIPTION=PATH STRIDE=" + wstride + " FMT=" + ofmt + " FILE=" + wfilename + " ATOMS=" + reference_data + " ATOM_INDICES=" + atomstr );
  }
  log<<"  Bibliography "<<plumed.cite("Diaz Leines and Ensing, Phys. Rev. Lett. 109, 020601 (2012)")<<"\n";
}

}
}<|MERGE_RESOLUTION|>--- conflicted
+++ resolved
@@ -103,11 +103,7 @@
   keys.add("compulsory","TOLERANCE","1E-6","the tolerance to use for the path updating algorithm that makes all frames equidistant");
   keys.add("optional","WFILE","file on which to write out the path");
   keys.add("compulsory","FMT","%f","the format to use for output files");
-<<<<<<< HEAD
-  keys.add("compulsory","WSTRIDE","frequency with which to write out the path");
-=======
   keys.add("compulsory","WSTRIDE","0,","frequency with which to write out the path");
->>>>>>> d12388b2
   keys.setValueDescription("the position along and from the adaptive path");
   keys.needsAction("GEOMETRIC_PATH"); keys.needsAction("AVERAGE_PATH_DISPLACEMENT");
   keys.needsAction("REPARAMETERIZE_PATH"); keys.needsAction("DUMPPDB");
@@ -144,12 +140,7 @@
 
   // Create the object to update the path
   std::string fixedn; parse("FIXED",fixedn); std::string component="METRIC_COMPONENT=disp"; if( argnames.size()>0 ) { metric="DIFFERENCE"; component=""; }
-<<<<<<< HEAD
-  if( fixedn.length()>0 ) readInputLine("REPARAMETERIZE_PATH DISPLACE_FRAMES=" + getShortcutLabel() + "_disp FIXED=" + fixedn + " STRIDE=" + update + " METRIC={" + metric + "} " + component + " REFERENCE=" + reference_data );
-  else readInputLine("REPARAMETERIZE_PATH DISPLACE_FRAMES=" + getShortcutLabel() + "_disp STRIDE=" + update + " METRIC={" + metric + "} " + component + " REFERENCE=" + reference_data );
-=======
   readInputLine("REPARAMETERIZE_PATH DISPLACE_FRAMES=" + getShortcutLabel() + "_disp FIXED=" + fixedn + " STRIDE=" + update + " METRIC={" + metric + "} " + component + " REFERENCE=" + reference_data );
->>>>>>> d12388b2
 
   // Information for write out
   std::string wfilename; parse("WFILE",wfilename);
@@ -160,14 +151,11 @@
       FILE* fp=std::fopen(reference.c_str(),"r"); double fake_unit=0.1; PDB mypdb; bool do_read=mypdb.readFromFilepointer(fp,false,fake_unit);
       std::string num; Tools::convert( mypdb.getAtomNumbers()[0].serial(), atomstr );
       for(unsigned j=1; j<mypdb.getAtomNumbers().size(); ++j ) { Tools::convert( mypdb.getAtomNumbers()[j].serial(), num ); atomstr += "," + num; }
-<<<<<<< HEAD
-=======
       Tools::convert( mypdb.getResidueNumber( mypdb.getAtomNumbers()[0] ), num ); atomstr += " RESIDUE_INDICES=" + num;
       for(unsigned i=1; i<mypdb.getAtomNumbers().size(); ++i ) { Tools::convert( mypdb.getResidueNumber( mypdb.getAtomNumbers()[i] ), num ); atomstr += "," + num; }
       std::string anum, dnum; Tools::convert( mypdb.getOccupancy()[0], anum ); Tools::convert( mypdb.getBeta()[0], dnum );
       atomstr += " OCCUPANCY=" + anum; for(unsigned i=1; i<mypdb.getOccupancy().size(); ++i) { Tools::convert( mypdb.getOccupancy()[i], anum ); atomstr += "," + anum; }
       atomstr += " BETA=" + dnum; for(unsigned i=1; i<mypdb.getBeta().size(); ++i) { Tools::convert( mypdb.getBeta()[i], dnum ); atomstr += "," + dnum; }
->>>>>>> d12388b2
     }
 
     if( wfilename.find(".pdb")==std::string::npos ) error("output must be to a pdb file");
