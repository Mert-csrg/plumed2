/* +++++++++++++++++++++++++++++++++++++++++++++++++++++++++++++++++++++++++
   Copyright (c) 2021-2023 The plumed team
   (see the PEOPLE file at the root of the distribution for a list of names)

   See http://www.plumed.org for more information.

   This file is part of plumed, version 2.

   plumed is free software: you can redistribute it and/or modify
   it under the terms of the GNU Lesser General Public License as published by
   the Free Software Foundation, either version 3 of the License, or
   (at your option) any later version.

   plumed is distributed in the hope that it will be useful,
   but WITHOUT ANY WARRANTY; without even the implied warranty of
   MERCHANTABILITY or FITNESS FOR A PARTICULAR PURPOSE.  See the
   GNU Lesser General Public License for more details.

   You should have received a copy of the GNU Lesser General Public License
   along with plumed.  If not, see <http://www.gnu.org/licenses/>.
+++++++++++++++++++++++++++++++++++++++++++++++++++++++++++++++++++++++++ */

#include "Tree.h"
#include "Tools.h"
#include "Vector.h"
#include "AtomNumber.h"
#include "core/GenericMolInfo.h"
#include <vector>
#include <limits>

namespace PLMD {

Tree::Tree(GenericMolInfo* moldat) {
// initialize class
  moldat_ = moldat;
// check if molinfo present
  if(!moldat_) {
    plumed_merror("MOLINFO DATA not found");
  }
// check if reference structure is whole
  if(!moldat_->isWhole()) {
    plumed_merror("Check that reference structure in PDB file is not broken by pbc and set WHOLE in MOLINFO line");
  }
}

<<<<<<< HEAD
void Tree::buildTree(const std::vector<AtomNumber> & atoms)
{
=======
std::vector<AtomNumber> Tree::getTree(std::vector<AtomNumber> atoms) {
>>>>>>> 068b2a6a
  // Implementation inspired from:
  // https://mayanknatani.wordpress.com/2013/05/31/euclidean-minimummaximum-spanning-tree-emst/
  //
  // clear root_ vector
  root_.clear();
  tree_.clear();
  root_indexes_.clear();
  tree_indexes_.clear();

  std::vector<Vector> positions;

  // remove atoms not in PDB file
  std::vector<unsigned> addtotree, addtoroot;
  std::vector<unsigned> newatoms;
  newatoms.reserve(atoms.size());
  positions.reserve(atoms.size());

  tree_.reserve(atoms.size());
  root_.reserve(atoms.size());
<<<<<<< HEAD
  tree_indexes_.reserve(atoms.size());
  root_indexes_.reserve(atoms.size());
  if(!moldat_->checkForAtom(atoms[0])) plumed_merror("The first atom in the list should be present in the PDB file");
=======
  if(!moldat_->checkForAtom(atoms[0])) {
    plumed_merror("The first atom in the list should be present in the PDB file");
  }
>>>>>>> 068b2a6a
  // store first atom
  newatoms.push_back(0);
  positions.push_back(moldat_->getPosition(atoms[0]));
  for(unsigned i=1; i<atoms.size(); ++i) {
    if(!moldat_->checkForAtom(atoms[i])) {
      // store this atom for later
      addtotree.push_back(i);
      // along with its root (the previous atom)
      addtoroot.push_back(i-1);
    } else {
      newatoms.push_back(i);
      positions.push_back(moldat_->getPosition(atoms[i]));
    }
  }

  // start EMST
  std::vector<bool> intree(newatoms.size(), false);
  std::vector<double> mindist(newatoms.size(), std::numeric_limits<double>::max());
  // initialize tree with first atom
  mindist[0] = 0.0;
  // loops
  for(unsigned i=0; i<newatoms.size(); ++i) {
    int selected_vertex = -1;
<<<<<<< HEAD
    for(unsigned j=0; j<newatoms.size(); ++j) {
      if( !intree[j] && (selected_vertex==-1 || mindist[j] < mindist[selected_vertex]) )
=======
    for(unsigned j=0; j<atoms.size(); ++j) {
      if( !intree[j] && (selected_vertex==-1 || mindist[j] < mindist[selected_vertex]) ) {
>>>>>>> 068b2a6a
        selected_vertex = j;
      }
    }
    // add to tree
    plumed_assert(selected_vertex>=0);
    tree_indexes_.push_back(newatoms[selected_vertex]);
    tree_.push_back(atoms[newatoms[selected_vertex]]);
    intree[selected_vertex] = true;
    // update distances
    double minroot = std::numeric_limits<double>::max();
    int iroot = -1;
    for(unsigned j=0; j<newatoms.size(); ++j) {
      double dist = delta(positions[selected_vertex], positions[j]).modulo2();
      if(dist < mindist[j]) {
        mindist[j] = dist;
      }
      if(dist < minroot && intree[j] && dist>0.0) {
        minroot = dist;
        iroot = j;
      }
    }
    // add to root vector
    if(iroot>=0) {
<<<<<<< HEAD
      root_.push_back(atoms[newatoms[iroot]]);
      root_indexes_.push_back(newatoms[iroot]);
=======
      root_.push_back(atoms[iroot]);
>>>>>>> 068b2a6a
    }
  }

  // now re-add atoms not present in the PDB
  for(unsigned i=0; i<addtotree.size(); ++i) {
    tree_.push_back(atoms[addtotree[i]]);
    tree_indexes_.push_back(addtotree[i]);
    root_.push_back(atoms[addtoroot[i]]);
    root_indexes_.push_back(addtoroot[i]);
  }
}

const std::vector<AtomNumber> & Tree::getTree(const std::vector<AtomNumber> & atoms) {
  buildTree(atoms);
  return tree_;
}

<<<<<<< HEAD
const std::vector<AtomNumber> & Tree::getTree() const noexcept {
  return tree_;
}

const std::vector<AtomNumber> & Tree::getRoot() const noexcept {
=======
std::vector<AtomNumber> Tree::getRoot() const {
>>>>>>> 068b2a6a
  return root_;
}

const std::vector<unsigned> & Tree::getTreeIndexes() const noexcept {
  return tree_indexes_;
}

const std::vector<unsigned> & Tree::getRootIndexes() const noexcept {
  return root_indexes_;
}


}<|MERGE_RESOLUTION|>--- conflicted
+++ resolved
@@ -43,12 +43,7 @@
   }
 }
 
-<<<<<<< HEAD
-void Tree::buildTree(const std::vector<AtomNumber> & atoms)
-{
-=======
-std::vector<AtomNumber> Tree::getTree(std::vector<AtomNumber> atoms) {
->>>>>>> 068b2a6a
+void Tree::buildTree(const std::vector<AtomNumber> & atoms) {
   // Implementation inspired from:
   // https://mayanknatani.wordpress.com/2013/05/31/euclidean-minimummaximum-spanning-tree-emst/
   //
@@ -68,15 +63,11 @@
 
   tree_.reserve(atoms.size());
   root_.reserve(atoms.size());
-<<<<<<< HEAD
   tree_indexes_.reserve(atoms.size());
   root_indexes_.reserve(atoms.size());
-  if(!moldat_->checkForAtom(atoms[0])) plumed_merror("The first atom in the list should be present in the PDB file");
-=======
   if(!moldat_->checkForAtom(atoms[0])) {
     plumed_merror("The first atom in the list should be present in the PDB file");
   }
->>>>>>> 068b2a6a
   // store first atom
   newatoms.push_back(0);
   positions.push_back(moldat_->getPosition(atoms[0]));
@@ -100,13 +91,8 @@
   // loops
   for(unsigned i=0; i<newatoms.size(); ++i) {
     int selected_vertex = -1;
-<<<<<<< HEAD
     for(unsigned j=0; j<newatoms.size(); ++j) {
-      if( !intree[j] && (selected_vertex==-1 || mindist[j] < mindist[selected_vertex]) )
-=======
-    for(unsigned j=0; j<atoms.size(); ++j) {
       if( !intree[j] && (selected_vertex==-1 || mindist[j] < mindist[selected_vertex]) ) {
->>>>>>> 068b2a6a
         selected_vertex = j;
       }
     }
@@ -130,12 +116,8 @@
     }
     // add to root vector
     if(iroot>=0) {
-<<<<<<< HEAD
       root_.push_back(atoms[newatoms[iroot]]);
       root_indexes_.push_back(newatoms[iroot]);
-=======
-      root_.push_back(atoms[iroot]);
->>>>>>> 068b2a6a
     }
   }
 
@@ -153,15 +135,11 @@
   return tree_;
 }
 
-<<<<<<< HEAD
 const std::vector<AtomNumber> & Tree::getTree() const noexcept {
   return tree_;
 }
 
 const std::vector<AtomNumber> & Tree::getRoot() const noexcept {
-=======
-std::vector<AtomNumber> Tree::getRoot() const {
->>>>>>> 068b2a6a
   return root_;
 }
 
