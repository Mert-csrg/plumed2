--- conflicted
+++ resolved
@@ -2,15 +2,9 @@
 env:
 # list of configurations to be attempted:
 # clang
-<<<<<<< HEAD
   - PLUMED_CC=clang PLUMED_CXX=clang++ 
 # GNU + doc
   - PLUMED_CC=gcc   PLUMED_CXX=g++ 
-=======
-  - PLUMED_CC=clang PLUMED_CXX=clang++
-# GNU
-  - PLUMED_CC=gcc   PLUMED_CXX=g++
->>>>>>> 6b348ca9
 # MPI + doc
   - PLUMED_CC=mpicc PLUMED_CXX=mpic++ MAKEDOC=yes
 # clang
@@ -23,11 +17,7 @@
 #   VALGRIND=yes to make valgrind tests, only when log contains string [valgrind]
 install:
 # build the manual, only if log contains string [makedoc]
-<<<<<<< HEAD
-  - MAKEDOC=yes
   - export PLUMED_NUM_THREADS=2
-=======
->>>>>>> 6b348ca9
   - ./.travis.check.log makedoc  || MAKEDOC=no
   - ./.travis.check.log valgrind || VALGRIND=no
 # install some package - these are fast, we install them anyway
