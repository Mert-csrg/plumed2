--- conflicted
+++ resolved
@@ -13,11 +13,8 @@
    FunctionsPP.md
  AnalysisPP.md
  BiasPP.md
-<<<<<<< HEAD
+ AdditionalModulesPP.md
  ISDBPP.md
-=======
- AdditionalModulesPP.md
->>>>>>> 210b7466
  CommandLineToolsPP.md
  MiscelaneousPP.md
    RegexPP.md
