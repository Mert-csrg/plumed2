% Encoding: UTF-8
%% This BibTeX bibliography file was created using BibDesk.
%% http://bibdesk.sourceforge.net/


%% Created for Massimiliano  Bonomi at 2009-02-07 09:32:24 +0100 


%% Saved with string encoding Unicode (UTF-8) 


@string{acmcs = {ACM Comp. Surv.}}

@string{acmtoplas = {ACM Trans. on Programming Languages and Systems}}

@string{addressvpi = {Blacksburg, VA  24061-0106}}

@string{as = {Applied Statistics}}

@article{plumed2,
  author={Gareth A. Tribello and Massimiliano Bonomi and Davide Branduardi and Carlo Camilloni and Giovanni Bussi},
  title={PLUMED 2: New feathers for an old bird},
  journal={Comput.~Phys.~Commun.},
  volume=185,
  number=2,
  pages={604--613},
  year=2014
}


@webpage{grometa}

@article{Vymetal:2011gv,
author = {Vym{\v e}tal, Ji{\v r}{\'\i} and Vondr{\'a}{\v s}ek, Ji{\v r}{\'\i}},
title = {{Gyration- and Inertia-Tensor-Based Collective Coordinates for Metadynamics. Application on the Conformational Behavior of Polyalanine Peptides and Trp-Cage Folding}},
journal = {J. Phys. Chem. A},
year = {2011},
pages = {110930112611005},
}

@article{tribello-recon,
   author = {Gareth A. Tribello and Michele Ceriotti and Michele Parrinello}, 
   title = {{A self-learning algorithm for biased molecular dynamics}}, 
   volume = {107}, 
   number = {41}, 
   pages = {17509-17514}, 
   year = {2010}, 
   journal = {Proc. Natl. Acad. Sci. USA}
}

@article{field-cvs,
author = {Tribello, Gareth A. and Ceriotti, Michele and Parrinello, Michele},
title = {Using sketch-map coordinates to analyze and bias molecular dynamics simulations},
volume = {109},
number = {14}, 
pages = {5196-5201},
year = {2012},
doi = {10.1073/pnas.1201152109}, 
abstract ={When examining complex problems, such as the folding of proteins, coarse grained descriptions of the system drive our investigation and help us to rationalize the results. Oftentimes collective variables (CVs), derived through some chemical intuition about the process of interest, serve this purpose. Because finding these CVs is the most difficult part of any investigation, we recently developed a dimensionality reduction algorithm, sketch-map, that can be used to build a low-dimensional map of a phase space of high-dimensionality. In this paper we discuss how these machine-generated CVs can be used to accelerate the exploration of phase space and to reconstruct free-energy landscapes. To do so, we develop a formalism in which high-dimensional configurations are no longer represented by low-dimensional position vectors. Instead, for each configuration we calculate a probability distribution, which has a domain that encompasses the entirety of the low-dimensional space. To construct a biasing potential, we exploit an analogy with metadynamics and use the trajectory to adaptively construct a repulsive, history-dependent bias from the distributions that correspond to the previously visited configurations. This potential forces the system to explore more of phase space by making it desirable to adopt configurations whose distributions do not overlap with the bias. We apply this algorithm to a small model protein and succeed in reproducing the free-energy surface that we obtain from a parallel tempering calculation.},
URL = {http://www.pnas.org/content/109/14/5196.abstract},
eprint = {http://www.pnas.org/content/109/14/5196.full.pdf+html},
journal = {Proceedings of the National Academy of Sciences}
}

@article{lj-recon,
title = {Exploring the free energy surfaces of clusters using reconnaissance metadynamics},
publisher = {AIP},
year = {2011},
volume = {135},
number = {11},
pages = {114109},
author = {Gareth A. Tribello and Jérôme Cuny and Hagai Eshet and Michele Parrinello},
journal = { J. Chem. Phys. }
}

@article{camilloni_protG,
	Author = {Carlo Camilloni and Davide Provasi and Guido Tiana and Ricardo A. Broglia},
	Journal = {Proteins},
	Pages = {1647},
	Title = {Exploring the protein {G} helix free-energy surface by solute tempering metadynamics},
	Volume = {71},
	Year = {2008}}

@article{Crooks98,
	Author = {GE Crooks},
	Journal = {J. Stat. Phys.},
	Month = {Jan},
	Number = {5-6},
	Pages = {1481--1487},
	Title = {Nonequilibrium measurements of free energy differences for microscopically reversible Markovian systems},
	Volume = {90},
	Year = {1998}}

@article{torda,
	Author = {A.E. Torda and W.F. VanGunsteren},
	Journal = {J. Comput. Chem.},
	Number = {12},
	Pages = {1331-1340},
	Title = {Algorithm for clustering molecular dynamics configurations},
	Volume = {15},
	Year = {1994}}

@article{havel,
	Author = {T.F. Havel},
	Journal = {Biopolymers},
	Pages = {1565-1585},
	Title = {The Sampling Properties of Some Distance Geometry Algorithms Applied to Unconstrained Polypeptide Chains: A Study of 1830 Independently Computed Conformations},
	Volume = {29},
	Year = {1990}}

@article{dlpoly,
	Author = {W. Smith and C.W. Yong and P.M. Rodger},
	Journal = {Mol. Simulat.},
	Pages = {385-471},
	Volume = {28},
	Year = {2002}}

@article{torrie-valleau,
	Author = {G.M. Torrie and J.P. Valleau},
	Journal = { J. Comput. Phys.},
	Pages = {187-199},
	Title = {Nonphysical sampling distributions in Monte Carlo free energy estimation: Umbrella sampling },
	Volume = {23},
	Year = {1977}}

@article{hoover,
	Author = {W.G. Hoover},
	Journal = {Physical Review A},
	Month = {Jan},
	Title = {Constant-pressure equations of motion},
	Year = {1986}}

@article{verlet,
	Author = {L. Verlet},
	Journal = {Phys. Rev.},
	Number = {1},
	Pages = {98-103},
	Title = {Computer ``experiments'' on classical fluids. I. Thermodynamical properties of Lennard-Jones molecules},
	Volume = {159},
	Year = {1967}}

@article{martyna-tuckerman,
	Author = {M. Tuckerman and B. J. Berne and G. J. Martyna},
	Journal = {J. Chem. Phys.},
	Number = {3},
	Pages = {1990-2001},
	Title = {Reversible multiple time scale molecular dynamics},
	Volume = {97},
	Year = {1992}}

@article{berendsen,
	Author = {H. J. C. Berendsen and J. P. M. Postma and W. F. van Gunsteren and A. DiNola and J. R. Haak},
	Journal = {J. Chem. Phys.},
	Number = {8},
	Pages = {3684-3690},
	Title = {Molecular dynamics with coupling to an external bath},
	Volume = {81},
	Year = {1984}}

@article{andersen,
	Author = {H.C. Andersen },
	Journal = {J. Chem. Phys.},
	Pages = {2384-2393},
	Title = {Molecular dynamics at constant pressure and/or temperature},
	Volume = {72},
	Year = {1980}}

@article{bussi_langevin,
	Author = {Giovanni Bussi and Michele Parrinello},
	Journal = {PHYSICAL REVIEW E},
	Number = {5},
	Title = {Accurate sampling using Langevin dynamics},
	Volume = {75},
	Year = {2007}}

@article{metropolis,
	Author = {N Metropolis and A Rosenbluth and M Rosenbluth},
	Journal = {The Journal of Chemical Physics},
	Month = {Jan},
	Title = {Equation of State Calculations by Fast Computing Machines},
	Year = {1953}}

@book{frenkelsmit,
	Author = {D. Frenkel and B. Smit},
	Publisher = {Academic Press},
	Title = {Understanding molecular simulation},
	Year = {1996}}

@book{chandler,
	Author = {D. Chandler},
	Publisher = {Oxford University Press},
	Title = {Introduction to modern statistical mechanics},
	Year = {1987}}

@article{pdb,
	Author = {H.M. Berman and J. Westbrook and Z. Feng and G. Gilliland and T.N. Bhat and H. Weissig and I.N. Shindyalov and P.E. Bourne },
	Journal = {Nucl. Ac. Res.},
	Pages = {235-242},
	Title = {The Protein Data Bank},
	Volume = {28},
	Year = {2000}}

@inbook{CHARMMFF,
	Author = {MacKerel Jr., A.D. and Brooks III, C.L. and Nilsson, L. and Roux, B. and Won, Y. and Karplus, M.},
	Editor = {P. v. R. Schleyer et al.},
	Pages = {271-277},
	Publisher = {John Wiley \& Sons: Chichester},
	Series = {The Encyclopedia of Computational Chemistry},
	Title = {CHARMM: The Energy Function and Its Parameterization with an Overview of the Program},
	Volume = {1},
	Year = {1998}}

@article{opls_protein,
	Author = {R Friesner and J Tirado-Rives and W Jorgensen},
	Journal = {JOURNAL OF PHYSICAL CHEMISTRY B},
	Month = {Jan},
	Title = {Evaluation and Reparametrization of the OPLS-AA Force Field for Proteins via Comparison with {\ldots}},
	Year = {2001}}

@article{gromos2,
	Author = {C Oostenbrink and A Villa and A Mark and W Van Gunsteren},
	Journal = {Journal of computational chemistry},
	Month = {Jan},
	Title = {{\ldots} Force Field Based on the Free Enthalpy of Hydration and Solvation: The GROMOS Force-Field Parameter {\ldots}},
	Year = {2004}}

@article{gromos1,
	Author = {L.D. Schuler and  X. Daura and W.F. van Gunsteren},
	Journal = {J. Comput. Chem.},
	Number = {11},
	Pages = {1205-1218},
	Title = {An improved GROMOS96 force field for aliphatic hydrocarbons in the condensed phase},
	Volume = {22},
	Year = {2001}}

@article{anfinsen,
	Author = {M. Sela and F. H. White Jr  and C. B. Anfinsen},
	Journal = {Science},
	Pages = {691-2},
	Title = {Reductive Cleavage of Disulfide Bridges in Ribonuclease.},
	Volume = {125},
	Year = {1957}}

@article{maragliano_ta,
	Author = {Luca Maragliano and Eric Vanden-Eijnden},
	Journal = {Chem Phys Lett},
	Month = {Jan},
	Pages = {168--175},
	Title = {A temperature accelerated method for sampling free energy and determining reaction pathways in rare events simulations},
	Volume = {426},
	Year = {2006}}

@article{moroni_tis,
	Author = {D Moroni and TS van Erp and PG Bolhuis},
	Journal = {Phy.s Rev. E},
	Month = {Jan},
	Pages = {--},
	Title = {Simultaneous computation of free energies and kinetics of rare events},
	Volume = {71},
	Year = {2005}}

@article{caflisch_network,
	Author = {D Gfeller and P De Los Rios and A Caflisch and F Rao},
	Journal = {P. Natl. Acad. Sci. Usa},
	Month = {Jan},
	Pages = {1817--1822},
	Title = {Complex network analysis of free-energy landscapes},
	Volume = {104},
	Year = {2007}}

@article{vendruscolo_cmap,
	Author = {M Vendruscolo and R Najmanovich and E Domany},
	Journal = {Phys. Rev. Lett.},
	Month = {Jan},
	Pages = {656--659},
	Title = {Protein folding in contact map space},
	Volume = {82},
	Year = {1999}}

@article{clementi_nonlinear,
	Author = {Payel Das and Mark Moll and Hernan Stamati and Lydia E Kavraki and Cecilia Clementi},
	Journal = {P. Natl. Acad. Sci. Usa},
	Month = {Jan},
	Pages = {9885--9890},
	Title = {Low-dimensional, free-energy landscapes of protein-folding reactions by nonlinear dimensionality reduction},
	Volume = {103},
	Year = {2006}}

@article{mousseau,
	Author = {Guanghong Wei and Normand Mousseau and Philippe Derreumaux},
	Journal = {Proteins},
	Month = {Aug},
	Number = {3},
	Pages = {464--74},
	Title = {Complex folding pathways in a simple beta-hairpin},
	Volume = {56},
	Year = {2004}}

@article{max1,
	Author = {Bonomi, M and Gervasio, FL and Tiana, G and Provasi, D and Broglia, RA and Parrinello, M},
	Journal = {Biophys J},
	Title = {Insight into the folding inhibition of HIV-1 Protease by a small peptide.},
	Year = {2007}}

@article{bussi_xc,
	Author = {Giovanni Bussi and Francesco Luigi Gervasio and Alessandro Laio and Michele Parrinello},
	Journal = {J. Am. Chem. Soc. },
	Number = {41},
	Pages = {13435--41},
	Title = {Free-energy landscape for beta hairpin folding from combined parallel tempering and metadynamics},
	Volume = {128},
	Year = {2006}}

@article{bussi_noneq,
	Author = {Giovanni Bussi and Alessandro Laio and Michele Parrinello},
	Journal = {Phys Rev Lett},
	Month = {Mar},
	Number = {9},
	Pages = {090601},
	Title = {Equilibrium free energies from nonequilibrium metadynamics},
	Volume = {96},
	Year = {2006}}

@book{ALLE87,
	Address = {New York},
	Author = {M. P. Allen and D. J. Tildesley},
	Publisher = {Oxford University Press},
	Title = {Computer Simulation of Liquids},
	Year = 1987}

@book{stryer,
	Address = {New York},
	Author = {J. M. Berg and J.L. Tymoczko and L. Stryer},
	Publisher = {W.H. Freeman and Company},
	Title = {Biochemistry},
	Year = 2001}

@article{NAMD,
	Author = {James C Phillips and Rosemary Braun and Wei Wang and James Gumbart and Emad Tajkhorshid and Elizabeth Villa and Christophe Chipot and Robert D Skeel and Laxmikant Kal{\'e} and Klaus Schulten},
	Journal = {J. Comput. Chem.},
	Month = {Dec},
	Number = {16},
	Pages = {1781--802},
	Title = {Scalable molecular dynamics with {NAMD}},
	Volume = {26},
	Year = {2005}}

@article{piana,
	Author = {Stefano Piana and Alessandro Laio},
	Journal = {J. Phys. Chem. B},
	Number = {17},
	Pages = {4553--9},
	Title = {A bias-exchange approach to protein folding},
	Volume = {111},
	Year = {2007}}

@article{spiwok,
	Author = {Vojtech Spiwok and Petra Lipovov{\'a} and Blanka Kr{\'a}lov{\'a}},
	Journal = {The journal of physical chemistry B},
	Month = {Mar},
	Number = {12},
	Pages = {3073--6},
	Title = {Metadynamics in essential coordinates: free energy simulation of conformational changes},
	Volume = {111},
	Year = {2007}}

@article{yodahair,
	Author = {Takao Yoda and Yuji Sugita and Yuko Okamoto},
	Journal = {Proteins},
	Month = {Mar},
	Number = {4},
	Pages = {846--59},
	Title = {Cooperative folding mechanism of a beta-hairpin peptide studied by a multicanonical replica-exchange molecular dynamics simulation},
	Volume = {66},
	Year = {2007}}

@article{eaton1,
	Author = {V Mu{\~n}oz and P A Thompson and J Hofrichter and W A Eaton},
	Journal = {Nature},
	Month = {Nov},
	Number = {6656},
	Pages = {196--9},
	Title = {Folding dynamics and mechanism of beta-hairpin formation},
	Volume = {390},
	Year = {1997}}

@article{eaton2,
	Author = {William A. Eaton Victor Munoz2 Stephen J. Hagen3 Gouri S. Jas Lisa J. Lapidus Eric R. Henry and James Hofrichter},
	Month = {Jun},
	Title = {FAST KINETICS AND MECHANISMS IN PROTEIN FOLDING1},
	Year = {2007}}

@article{brand07,
	Author = {Davide Branduardi and Francesco Luigi Gervasio and Michele Parrinello},
	Journal = {J. Chem. Phys.},
	Month = {Feb},
	Number = {5},
	Pages = {054103},
	Title = {From {A} to {B} in free energy space},
	Volume = {126},
	Year = {2007}}

@article{bott14,
        Title={The role of nucleobase interactions in RNA structure and dynamics},
        Author={Bottaro, Sandro and Di Palma, Francesco and Bussi, Giovanni},
        Journal={Nucleic acids research},
        Pages={13306--13314},
        Number={42},
        Volume={21},
        Year={2014},
        Publisher={Oxford Univ Press}}

@inproceedings{92avconAPAF,
	Address = {La Jolla, CA},
	Author = {G. Abdulla and S. Patel and M. Abrams and E. A. Fox},
	Booktitle = {Proc. Third International Workshop on Networking and Operating System Support for Digital Audio and Video},
	Month = nov,
	Pages = {328--333},
	Title = {NMFS: Network Multimedia File System Protocol},
	Year = {1992}}

@article{aa85,
	Author = {M. Abrams and A. K. Agrawala},
	Journal = {IEEE Dist. Processing Technical Committee Newsletter},
	Month = nov,
	Number = {3},
	Pages = {18--26},
	Title = {Performance Study of Distributed Resource Sharing Algorithms},
	Volume = {7},
	Year = {1985}}

@article{gervasio,
	Author = {F. Gervasio and A. Laio and M. Parrinello},
	Journal = {Journal of the American Chemical Society},
	Pages = {2600-2607},
	Title = {Flexible Ligand Docking and something that I can't remember},
	Volume = {127},
	Year = {2005}}

@article{barak,
	Author = {D. Barak and A. Ordentlich and A. Bromberg and C. Kronman and D. Marcus and A. Lazar and N. Ariel and B. Velan and A. Shafferman},
	Journal = {Biochemistry},
	Pages = {15444-15452},
	Title = {Allosteric Modulation of Acetylcholinesterase Activity by Peripheral Ligands Involves a Conformationa Change},
	Volume = {34},
	Year = {1995}}

@article{mccammon,
	Author = {J. M. Bui and R.H. Henchman and J. A. McCammon},
	Journal = {Biophysical Journal},
	Month = oct,
	Pages = {2267--2272},
	Title = {The Dynamics of Ligand Barrier Crossing inside the Acetylcholinesterase Gorge},
	Volume = {85},
	Year = {2003}}

@article{struct_bche,
	Author = {Y. Nicolet and O. Lockridge and P. Masson and J. C. Fontecilla-Camps and F. Nachon},
	Journal = {Journal of Biological Chemistry},
	Month = oct,
	Pages = {41141--41147},
	Title = {Crystal Structure of Human Butyrylcholinesterase and of Its Complexes with Substrate and Products},
	Volume = {278},
	Year = {2003}}

@article{amberff,
	Author = {W. D. Cornell and P. Cieplak and C. I. Bayly and I. R. Gould and K. M. Merz and D. M. Ferguson and D. C. Spellmeyer and T. Fox and J.W. Caldwell and P.A. Kollman},
	Journal = {J. Am. Chem. Soc.},
	Pages = {5179--5197},
	Title = {A Second Generation Force Field for the Simulation of Proteins, Nucleic Acids and Organic Molecules},
	Volume = {117},
	Year = {1995}}

@article{opls_ua,
	Author = {W. L. Jorgensen and J. Tirado-Rives},
	Journal = {Journal of American Chemical Society},
	Pages = {1657--1666},
	Title = {The OPLS Potential Functions for Proteins. Energy Minimizations for Crystals of Cyclic Peptides and Crambin},
	Volume = {110},
	Year = {1988}}

@article{opls_aromatic,
	Author = {W. L. Jorgensen and D. L. Severance},
	Journal = {Journal of American Chemical Society},
	Pages = {4768--4774},
	Title = {Aromatic-Aromatic Interactions: Free Energy Profiles for the Benzene Dimer in Water, Chloroform and Liquid Benzene},
	Volume = {112},
	Year = {1990}}

@article{vellom,
	Author = {D. C. Vellom and Z. Radic and Y. Li and N. A. Pickering and S. Camp and P. Taylor},
	Journal = {Biochemistry},
	Pages = {12--17},
	Title = {Amino Acid Residues Controlling Acetylcholinesterase and Butyrylcholinesterase Specificity},
	Volume = {32},
	Year = {1993}}

@article{kovaric,
	Author = {Z. Kovaric and Z. Radic and H. Berman and V. Simeon-Rudolf and E. Reiner and P. Taylor},
	Journal = {Biochemical Journal},
	Pages = {33--40},
	Title = {Acetylcholiesterase Active Centre and Gorge Conformations Analysed by Combinatorial Mutations and Enantiomeric Phosphonates},
	Volume = {373},
	Year = {2003}}

@article{metad,
	Author = {A. Laio and M. Parrinello},
	Journal = {Proc. Natl. Acad. Sci. USA},
	Pages = {12562--12566},
	Title = {Escaping Free Energy Minima},
	Volume = {99},
	Year = {2002}}

@article{continua,
	Author = {M. Iannuzzi and A. Laio and M. Parrinello},
	Journal = {Phys. Rev. Lett.},
	Pages = {238302},
	Title = {Efficient Exploration of Reactive Potential Energy Surfaces Using Car-Parrinello Molecular Dynamics},
	Volume = {90},
	Year = {2003}}

@article{struct_ache,
	Author = {G. Kryger and M. Harel and K. Giles and L. Toker and B. Velan and A. Lazar and C. Kronman and D. Barak and N. Hariel and A. Shafferman and I. Silman and J. Sussman},
	Journal = {Acta Cristallographica, Sect. D},
	Month = nov,
	Pages = {1385--1394},
	Title = {Structures of Recombinant Native and E202Q Mutant Human Acetylcholinesterase complexed with snake-venom toxin fasciculin-II},
	Volume = {56},
	Year = {2000}}

@article{orac,
	Author = {P. Procacci and T. A. Darden and E. Paci and M. Marchi},
	Journal = {J. Comput. Chem.},
	Pages = {1848-1862},
	Title = {ORAC: A molecular dynamics program to simulate complex molecular systems with realistic electrostatic interactions},
	Volume = {18},
	Year = {1997}}

@article{grid,
	Author = {P. J. Goodford},
	Journal = {Journal of Medicinal Chemistry},
	Pages = {849--857},
	Title = {A Computational-Procedure for Determining Energetically Favorable Binding-Sites on Biologically Important Macromolecules},
	Volume = {28},
	Year = {1985}}

@article{mccammon_fractal,
	Author = {T. Y. Shen and K. Tai and J. A. McCammon},
	Journal = {Physical Review E},
	Pages = {41902},
	Title = {Statistical Analysis of the Fractal Gating Motions of The Enzime Acetylcholinesterase},
	Volume = {63},
	Year = {2001}}

@article{mccammon_md1,
	Author = {M. K. Gilson and T. P. Straatsma and J. A. McCammon and D. R. Ripoll and C. H. Faerman and P. H. Axelsen and I. Silman and J. L. Sussmann},
	Journal = {Science},
	Pages = {1276},
	Title = {Open Back Door in a Molecular Dynamics Simulation of Acetylcholinesaterase},
	Volume = {263},
	Year = {1994}}

@article{mccammon_bd1,
	Author = {Z. Radic and P .D. Kirchhoff and D. M. Quinn and J. A. McCammon and P. Taylor},
	Journal = {The Journal of Biological Chemistry},
	Pages = {23265--23277},
	Title = {Electrostatic Influence on the Kinetics of Ligand Binding to Acetylcholinesterase},
	Volume = {272},
	Year = {1997}}

@article{mccammon_bd2,
	Author = {S. Tara and A. H. Elcock and P. D. Kirchhoff and J. M. Briggs and P. Taylor and J. A. McCammon},
	Journal = {Biopolymers},
	Pages = {465--474},
	Title = {Rapid Binding of a Cationic Active Site Inhibitor to Wild Type and Mutant Mouse Acetylcholinesterase: Brownian Dynamics Simulation Including Diffusion in the Active Site Gorge},
	Volume = {46},
	Year = {1998}}

@article{masson,
	Author = {P. Masson and W.Xie and M. Froment and V. Levitsky and P. Fortier and C. Albaret and O. Lockridge},
	Journal = {Biochimica and Biophysica Acta},
	Pages = {281--293},
	Title = {Interaction between the Peripheral site residue of Human Butyrylcholinesterase, D70 and Y332, in Binding and Hydrolysis of Substrates},
	Volume = {1433},
	Year = {1999}}

@article{saxena,
	Author = {A. Saxena, A. M. Redman ,X. Jiang,O. Lockridge, B. P. Doctor},
	Journal = {Chem Biol Interact.},
	Month = may,
	Pages = {119-120},
	Title = {Differences in active-site gorge dimensions of cholinesterases revealed by binding of inhibitors to human butyrylcholinesterase.},
	Volume = {61},
	Year = {1999}}

@article{racchi,
	Author = {M. Racchi and M. Mazzucchelli and E. Porrello and C. Lanni and S. Govoni},
	Journal = {Pharmacological Research},
	Pages = {441-451},
	Title = {Acetilcholinesterase inhibitors: novel activities to old molecules},
	Volume = {50},
	Year = {2004}}

@phdthesis{abramsphd,
	Author = {M. Abrams},
	Month = aug,
	School = csdmd,
	Title = {Performance Analysis of Unconditionally Synchronizing Distributed Computer Programs Using The Geometric Concurrency Model},
	Year = {1986}}

@techreport{tr91abramschen,
	Address = addressvpi,
	Author = {M. Abrams and Q. Chen},
	Institution = csdvt,
	Month = dec,
	Number = {TR 91-23},
	Title = {A New View on What Limits {TCP/IP} Throughput in Local Area Networks},
	Type = {Technical Report},
	Year = {1991}}

@book{ahu,
	Address = {Addison-Wesley},
	Author = {A. V. Aho and J. E. Hopcroft and J. D. Ullman},
	Publisher = {New York},
	Title = {The Design and Analysis of Computer Algorithms},
	Year = {1974}}

@article{mccammon_md4,
	Author = {T. Shen and K. TAi and R. H. Henchman and J. A. McCammon},
	Journal = {Accounts of Chemical Research},
	Pages = {332-340},
	Title = {Molecular Dynamics of Acetylcholinesterase},
	Volume = {35},
	Year = {2002}}

@article{mccammon_md2,
	Author = {S. Tara and T. P. Straatsma and J. A. McCammon},
	Journal = {Biopolymers},
	Pages = {35-43},
	Title = {Mouse Acetylcholinesterase Unliganded and in a Complex with Hperzine A: A Comparison of Molecular Dynamics Simulations},
	Volume = {50},
	Year = {1999}}

@article{mcccammon_md3,
	Author = {K. Tai and T. Shen and U. Borjesson and M. Philippopoulos and J.A. McCammon},
	Journal = {Biophysical Journal},
	Pages = {715-724},
	Title = {Analysis of a 10-ns Molecular Dynamics Simulation of Mouse Acetylcholinesterase},
	Volume = {81},
	Year = {2001}}

@article{mccammon_dock_dynamics,
	Author = {J. Kua and Y. Zhang and A. C. Eslami and J. R. Butler and J. A. McCammon},
	Journal = {Protein Science},
	Pages = {2675-2684},
	Title = {Studying the roles of W86, E202, Y337 in Binding of Acetylcholine to Acetylcholinesterase using a combined molecular dynamics and multipledocking approach},
	Volume = {12},
	Year = {2003}}

@article{song,
	Author = {Y. Song and Y. Zhang and C. L. Bajaj and N. A. Baker},
	Journal = {Biophysical Journal},
	Pages = {1558-1566},
	Title = {Continuuum Diffusion Reaction Rate Calculations of Wild-Type and Mutant},
	Volume = {87},
	Year = {2004}}

@article{apbs,
	Author = {N. A. Baker and D. Sept and S. Joseph and M. J. Holst and J. A. McCammon},
	Journal = {Proc. Natl. Acad. Sci. USA},
	Pages = {10037-10041},
	Title = {Electrostatics of Nanosystems: Application to Microtubules and the Ribosome},
	Volume = {98},
	Year = {2001}}

@article{cavalli,
	Author = {A. Cavalli and G. Bottegoni and C. Raco and M. De Vivo and M. Recantini},
	Journal = {Journal of Medical Chemistry},
	Pages = {3991-3999},
	Title = {A Computational Study of the Binding of the Propidium to the Peripheral Anionic Site of Human Acetylcholinesterase},
	Volume = {47},
	Year = {2004}}

@article{pdb2pqr,
	Author = {T. J. Dolinsky and J. E. Nielsen and J. A. McCammon and N. A. Baker},
	Journal = {Nucl. Ac. Res.},
	Pages = {W665-W667},
	Title = {PDB2PQR: an automated pipeline for the setup, execution, and analysis of Poisson-Boltzmann electrostatics calculations},
	Volume = {32},
	Year = {2004}}

@article{felder,
	Author = {C. Felder and H. Jiang and W. Zhu and K. Chen and I. Silman and S. A. Botti and J. L. Sussman},
	Journal = {Journal of Physical Chemistry A},
	Pages = {1326-1333},
	Title = {Quantum/Classical Mechanical Comparison of Cation-$\pi$ Interactions between Tetramethylammonium and Benzene},
	Volume = {105},
	Year = {2001}}

@article{quinn,
	Author = {D. M. Quinn},
	Journal = {Chemical Reviews},
	Pages = {955-979},
	Title = {Acetylcholinesterase: Enzyme Structure, Reaction Dynamics, and Virtual Transition States},
	Volume = {87},
	Year = {1987}}

@article{tip3p,
	Author = {W. L. Jorgensen and J. Chandrasekhar and J. D. Madura and R. W. Impey and M. L. Klein},
	Journal = {J. Chem. Phys.},
	Pages = {926-935},
	Title = {Comparison of simple potential functions for simulating liquid water},
	Volume = {79},
	Year = {1983}}

@article{parrinello81,
	Author = {M. Parrinello and A. Rahman},
	Journal = {J. Appl. Phys.},
	Pages = {7182},
	Title = {Polymorphic transitions in single crystals: a new molecular dynamics method},
	Volume = {52},
	Year = {1981}}

@article{parrinello80,
	Author = {M. Parrinello and A. Rahman},
	Journal = {Phys. Rev. Letters},
	Pages = {1196},
	Title = {Crystal structure and pair potentials: a molecular-dynamics study},
	Volume = {45},
	Year = {1980}}

@article{nose84,
	Author = {S. Nose},
	Journal = {Mol. Phys.},
	Pages = {255--268},
	Title = {A molecular dynamics method for simulations in the canonical ensemble},
	Volume = {52},
	Year = {1984}}

@article{hills4,
	Author = {M. Ceccarelli and C. Danelon and A. Laio and M. Parrinello},
	Journal = {Biophys J.},
	Pages = {58-64},
	Title = {Microscopic Mechanism of Antibiotics Translocation through a Porin},
	Volume = {87},
	Year = {2004}}

@article{cross-talk1,
	Author = {A. Ordentlich and D. Barak and C. Kronman and Y. Flashner and M. Leitner and Y. Segall and N. Ariel and S. Cohen and B. Velan and A. Shafferman},
	Journal = {Journal of Biological Chemistry},
	Pages = {17083-17095},
	Title = {Dissection of the Humen Acetylcholinesterase Active Center Determinants of Substrate Specificity},
	Volume = {268},
	Year = {1993}}

@article{pi-cation1,
	Author = {C. Felder and H. Jiang and W. Zhu and K. Chen and I. Silman and S. Botti and J. L. Sussman},
	Journal = {Journal of Physical Chemistry A},
	Pages = {1326-1333},
	Title = {Quantum/Classical Mechanical Comparison of Cation-$\pi$ Interactions between Tetramethylammonium and Benzene},
	Volume = {105},
	Year = {2001}}

@article{mixed_docking,
	Author = {J. Guo and M. M. Hurley and J. B. Wright and G. H. Lushington},
	Journal = {Journal of Medicinal Chemistry},
	Pages = {5492-5500},
	Title = {A Docking Score Function for Estimating Ligand-Protein Interactions: Application to Acetylcholinesterase Inihibition},
	Volume = {47},
	Year = {2004}}

@article{mecozzi,
	Author = {S. Mecozzi and A. P. West and D. A. Dougherty},
	Journal = {Proceedings of the National Academy of Sciences od the United States of America},
	Pages = {10566-10571},
	Title = {Cation-$\pi$ Interactions in Aromatics of Biological and Medicinal Interest: Electrostatic Potential Surfaces as a Useful Qualitative Guide},
	Volume = {93},
	Year = {1996}}

@article{ma,
	Author = {J. C. Ma and D. A. Dougherty},
	Journal = {Chemistry Reviews},
	Pages = {1303-1324},
	Title = {The Cation-$\pi$ Interaction},
	Volume = {97},
	Year = {1997}}

@article{dougherty,
	Author = {D. A. Dougherty},
	Journal = {Science},
	Pages = {163-168},
	Title = {Cation-$\pi$ Interactions in Chemistry and Biology: A New View of Benzene, Phe, Tyr and Trp},
	Volume = {271},
	Year = {1996}}

@article{harel,
	Author = {M. Harel and I. Schalk and L. Ehret-Sabatier and F. Bouet and M. Goeldner and C. Hirth and P.H. Axelsen and I.Silman and J. L. Sussman},
	Journal = {Proceedings of the NAtional Academy of the United States of America},
	Pages = {9031-9035},
	Title = {Quaternary Ligand Binding to Aromatic Residues in the Active-site Gorge of Acetylcholinesterase},
	Volume = {90},
	Year = {1993}}

@article{error,
	Author = {A. Laio and A. Fortea-Rodriguez and F.Gervasio and M. Ceccarelli and M. Parrinello},
	Journal = {J. Phys. Chem. B},
	Pages = {6714-6721},
	Title = {Assessing the Accuracy of Metadynamics},
	Volume = {109},
	Year = {2005}}

@article{ddesign,
	Author = {W. L. Jorgensen},
	Journal = {Science},
	Pages = {1813-1818},
	Title = {The many roles of computation in drug discovery},
	Volume = {303},
	Year = {2004}}

@article{wanglandau,
	Author = {F. G. Wang and D. P. Landau},
	Journal = {Phys. Rev. Lett.},
	Pages = {2050-2053},
	Title = {Efficient, multiple-range random walk algorithm to calculate the density of states},
	Volume = {86},
	Year = {2001}}

@article{pohorille,
	Author = {E. Darve and A. Pohorille},
	Journal = {J. Chem. Phys.},
	Pages = {9169-9183},
	Title = {Calculating free energies using average force},
	Volume = {115},
	Year = {2001}}

@article{bussi,
	Author = {G. Bussi and A. Laio and M. Parrinello},
	Journal = {Phys. Rev. Lett.},
	Pages = {090601},
	Title = {Equilibrium free energies from non equilibrium metadynamics},
	Volume = {96},
	Year = {2006}}

@article{ceccarelli,
	Author = {M. Ceccarelli and C. Danelon and A. Laio and M. Parrinello},
	Journal = {Biophysical Journal},
	Pages = {58-64},
	Title = {Microscopic mechanism of antibiotics translocation through a porin},
	Volume = {87},
	Year = {2004}}

@article{andras,
	Author = {A. Stirling and M. Iannuzzi and A. Laio and M. Parrinello},
	Journal = {Chemphyschem},
	Pages = {1558-1568},
	Title = {Azuleze-to-naphthalene rearrangment: The Car-Parinello metadynamics method explores various mechanisms},
	Volume = {5},
	Year = {2004}}

@article{romancsp,
	Author = {R. Martonak and A. Laio and M. Parrinello},
	Journal = {Physical Review Letters},
	Pages = {75503},
	Title = {Predicting crystal structures: The Parrinello-Rahman method revisited},
	Volume = {90},
	Year = {2003}}

@article{romanrev,
	Author = {R. Martonak and A. Laio and and M. Bernasconi and C. Ceriani and P. Raiteri and F. Zipoli and M. Parrinello},
	Journal = {Zeit. fur Krist.},
	Pages = {489-498},
	Title = {Simulation of structural phase transitions by metadynamics},
	Volume = {220},
	Year = {2005}}

@article{paolocsp,
	Author = {P. Raiteri and R. Martonak and M. Parrinello},
	Journal = {Angewandte Chemie International Edition},
	Pages = {3769-3773},
	Title = {Exploring polymorphism: The case of benzene},
	Volume = {44},
	Year = {2005}}

@article{multiplewalkers,
	Author = {P. Raiteri and A. Laio and F.L. Gervasio and C. Micheletti and M. Parrinello},
	Journal = {J. Phys. Chem. B},
	Pages = {3533-3539},
	Title = {Efficient Reconstruction of Complex Free Energy Landscapes by Multiple Walkers Metadynamics},
	Volume = {110},
	Year = {2006}}

@article{miojacs,
	Author = {D. Branduardi and F. L. Gervasio and A. Cavalli and M. Recanatini and M. Parrinello},
	Journal = {Journal of the American Chemical Society},
	Pages = {9147-9155},
	Title = {The role of the peripheral anionic site and cation-$\pi$ interactions in the ligand penetration of the human AChE gorge},
	Volume = {127},
	Year = {2005}}

@article{tps2,
	Author = {P. G. Bolhuis and D. Chandler and C. Dellago and P. L. Geissler},
	Journal = {Ann. Rev. Phys. Chem.},
	Pages = {20},
	Title = {Transition Path Sampling: throwing ropes over dark mountain passes},
	Volume = {54},
	Year = {2002}}

@article{tps,
	Author = {P. G. Bolhuis and C. Dellago and D. Chandler},
	Journal = {Farad. Disc.},
	Pages = {421-436},
	Title = {Sampling ensembles of deterministic transition pathways},
	Volume = {110},
	Year = {1998}}

@article{pptis,
	Author = {D. Moroni and P. G. Bolhuis and T. S. van Erp},
	Journal = {J. Chem. Phys.},
	Pages = {4055-4065},
	Title = {Rate constants for diffusive processes by partial path sampling},
	Volume = {120},
	Year = {2004}}

@article{willy,
	Author = {T. Huber and A. E. Torda and W. F. van Gunsteren},
	Journal = {J. Comput.-Aid. Mol. Des.},
	Pages = {695-708},
	Title = {Local elevation: a method for improving the searching properties of molecular dynamics simulation},
	Volume = {8},
	Year = {1994}}

@article{kevrekidis,
	Author = {C. W. Gear and I. G. Kevrekidis and C. Theodoropoulos},
	Journal = {Comput. Chem. Eng.},
	Pages = {941-963},
	Volume = {26},
	Year = {2002}}

@article{elber,
	Author = {A. K. Faradjian and R. Elber},
	Journal = {J. Chem. Phys.},
	Pages = {10880-10889},
	Title = {Computing time scales from reaction coordinates by milestoning},
	Volume = {120},
	Year = {2004}}

@inbook{neb0,
	Author = {H. Jonsson and G. Mills and K. W. Jacobsen},
	Editor = {B. J. Berne and G. Ciccotti and D. F. Cocker},
	Publisher = {World Scientific},
	Title = {Nudged elastic band method for finding minimum energy paths of transitions},
	Year = {1998}}

@article{neb1,
	Author = {G. Henkelman and H. Jonsson},
	Journal = {J. Chem. Phys.},
	Pages = {9978-9985},
	Title = {Improved tangent estimate in the nudged elastic band methid for finding minimum energy paths and saddle points},
	Volume = {113},
	Year = {2000}}

@article{neb2,
	Author = {G. Henkelman and B. P. Uberuaga and H. Jonsson},
	Journal = {J. Chem. Phys.},
	Pages = {9901-9904},
	Title = {A climbing image nudged elastic band method for finding saddle points and minimum energy paths},
	Volume = {113},
	Year = {2000}}

@article{stringmethod,
	Author = {W. E and W. Ren and E. Vanden-Eijnden},
	Journal = {Phys. Rev. B},
	Pages = {52301},
	Title = {String method for the study of rare events},
	Volume = {66},
	Year = {2002}}

@article{ftstringmethod,
	Author = {W. E and W. Ren and E. Vanden-Eijnden},
	Journal = {J. Phys. Chem. B},
	Pages = {6688-6693},
	Title = {Finite temperature string method for the study of rare events},
	Volume = {109},
	Year = {2005}}

@article{ferrostringmethod,
	Author = {W. E and W. Ren and E. Vanden-Eijnden},
	Journal = {J. Appl. Phys.},
	Pages = {2275-2282},
	Title = {Energy landscape and thermally activated switching of submicron-sized ferromagnetic elements},
	Volume = {93},
	Year = {2003}}

@article{dialastringmethod,
	Author = {W. Ren and E. Vanden-Eijnden and P. Maragakis and W. E},
	Journal = {J. Chem. Phys.},
	Pages = {134109},
	Title = {Transition pathways in complex systems: Application of the finite-temperature string method to the alanine dipeptide},
	Volume = {123},
	Year = {2005}}

@book{creighton,
	Editor = {T. E. Creighton},
	Publisher = {W. H. Freeman and Company, N.Y.},
	Title = {Protein Folding},
	Year = {1992}}

@article{jarzynski,
	Author = {C. Jarzynski},
	Journal = {Phys. Rev. Lett.},
	Pages = {2690-2693},
	Title = {Nonequilibrium equality for free energy differences},
	Volume = {78},
	Year = {1997}}

@article{ferrenberg,
	Author = {A. M. Ferrenberg and R. H. Swendsen},
	Journal = {Phys. Rev. Lett.},
	Pages = {2635},
	Title = {Optimized monte-carlo data-analysis},
	Volume = {61},
	Year = {1988}}

@article{wham1,
	Author = {S. Kumar and J. M. Rosenberg and D. Bouzida and R. H. Swendsen and P. A. Kollman},
	Journal = {J. Comput. Chem.},
	Pages = {1339-1350},
	Title = {Multidimensional free-energy calculations using the weighted histogram analysis method},
	Volume = {16},
	Year = {1995}}

@article{wham2,
	Author = {B. Roux},
	Journal = {Comput. Phys. Comm.},
	Pages = {275-282},
	Title = {The calculation of the potential of mean force using computer-simulations},
	Volume = {91},
	Year = {1995}}

@article{flooding,
	Author = {Helmut Grubm{\"u}ller},
	Journal = {Phys. Rev. E},
	Pages = {2893-2906},
	Title = {Predicting slow structural transitions in macromolecular systems: conformational flooding},
	Volume = {52},
	Year = {1995}}

@article{Grubmuller,
	Author = {B. A. Heymann and H. Grubm{\"u}ller},
	Journal = {Biophys. J.},
	Pages = {1295-1313},
	Title = {Molecular dynamics force probe simulations of antibody/antigen unbinding: Entropic control and nonadditivity of unbinding forces},
	Volume = {81},
	Year = {2001}}

@article{Grubmuller2,
	Author = {B. A. Heymann and H. Grubm{\"u}ller},
	Journal = {Phys. Rev. Lett.},
	Pages = {6126-6129},
	Volume = {84},
	Year = {2000}}

@article{Grubmuller3,
	Author = {H. Grubm{\"u}ller and B. A. Heymann and P. Tavan},
	Journal = {Science},
	Pages = {997-999},
	Volume = {271},
	Year = {1996}}

@article{thermo,
	Author = {E. A. Carter and G. Ciccotti and J. T. Hynes and R. Kapral},
	Journal = {Chem. Phys. Lett.},
	Pages = {472-477},
	Title = {Constrained reaction coordinate dynamics for the simulation of rare events},
	Volume = {156},
	Year = {1989}}

@article{thermo1,
	Author = {M. Sprik and G. Ciccotti},
	Journal = {J. Chem. Phys.},
	Pages = {7737-7744},
	Title = {Free energy from constrained molecular dynamics},
	Volume = {109},
	Year = {1998}}

@article{fep-ti1,
	Author = {P. A. Bash and U. C. Singh and F. K. Brown and R. Langridge and P. A. Kollman},
	Journal = {Science},
	Pages = {574-576},
	Title = {Free Energy Calculation by Computer Simulation},
	Volume = {235},
	Year = {1987}}

@article{umbrella_sampling,
	Author = {G. N. Patey and J. P. Valleau},
	Journal = {J. Chem. Phys.},
	Pages = {2334-2339},
	Title = {Monte-carlo method for obtaining interionic potential of mean force in ionic solution},
	Volume = {63},
	Year = {1975}}

@article{ftneb,
	Author = {R. Crehuet and M. J. Field},
	Journal = {J. Chem. Phys.},
	Pages = {9563-9571},
	Title = {A temperature-dependent nudged elastic band algorithm},
	Volume = {118},
	Year = {2003}}

@article{parathyroid1,
	Author = {J. A. Barden and R. M. Cuthbertson},
	Journal = {European Journal of Biochemistry},
	Pages = {315-321},
	Title = {Stabilized NMR structure of human parathyroid hormone(1-34).},
	Volume = {215},
	Year = {1993}}

@article{parathyroid2,
	Author = {L. A. Strickland and R. P. Bozzato and K. A. Kronis},
	Journal = {Biochemistry},
	Pages = {6050-6057},
	Title = {Sructure of human parathyroid hormone(1-34) in the presence of solvents and micelles.},
	Volume = {32},
	Year = {1993}}

@article{charmm,
	Author = {A. D. {MacKerell Jr.} and D. Bashford and M. Bellot and R. L. {Dunbrack Jr.} and J. D. Evanseck and M. J Field and S. Fischer and J. Gao and H. Guo and S. Ha and D. Joseph-McCarthy and L. Kuchnir and K. Kuczera and F. T. K. Lau and C. Mattos and S. Michnick and T. Ngo and D. T. Nguyen and B. Prodhom and W. E. Reiher III and B. Roux and M. Schlenkrich and J. C. Smith and R. Stote and J. Straub and W. Watanabe and J. Wiorkiewicz-Kunczera and D. Yin and M. Karplus},
	Journal = {J. Phys. Chem B},
	Pages = {3586-3616},
	Volume = {102},
	Year = {1998}}

@article{shake,
	Author = {J. -P. Ryckaert and G. Ciccotti and H. J. C. Berendsen},
	Journal = {J. Comput. Phys.},
	Pages = {327-341},
	Title = {Numerical Integration o fthe cartesian equations of motion of a system with constraints: Molecular dynamics of n-alkanes},
	Volume = {23},
	Year = {1977}}

@article{kearsley,
	Author = {S. K. Kearsley},
	Journal = {Acta Cryst. A},
	Pages = {208-210},
	Title = {On the orthogonal transformation used for structural comparison},
	Volume = {45},
	Year = {1989}}

@article{gromacs,
	Author = {E. Lindahl and B. Hess and D. van der Spoel},
	Journal = {J. Mol. Mod.},
	Pages = {306-317},
	Title = {GROMACS 3.0: A package for molecular simulation and trajectory analysis.},
	Volume = {7},
	Year = {2001}}

@article{bolhuis_diala,
	Author = {P. G. Bolhuis and C. Dellago and D. Chandler},
	Journal = {Proc. Natl. Acad. Sci. USA},
	Pages = {5877-5882},
	Title = {Reaction coordinates of biomolecular isomerization},
	Volume = {97},
	Year = {2000}}

@article{dialanines,
	Author = {P. N. Mortenson and D. A. Evans and D. J. Wales},
	Journal = {J. Chem. Phys.},
	Pages = {1363-1376},
	Title = {Energy landscapes of model polyalanines},
	Volume = {117}}

@article{ramachandran,
	Author = {G. N. Ramachandran and C. Ramakrishnan and V. Sasisekharan},
	Journal = {J. Mol. Biol.},
	Pages = {95},
	Title = {Stereochemistry of polypeptide chain configurations},
	Volume = {7},
	Year = {1963}}

@book{catmull-rom,
	Author = {E. Catmull and R. Rom},
	Editor = {R. E. Barnhill and R. F. Reisenfeld},
	Publisher = {Academic Press},
	Title = {Computer Aided Geometric Design},
	Year = {1974}}

@article{passerone,
	Author = {D. Passerone and M. Parrinello},
	Journal = {Phys. Rev. Lett.},
	Pages = {108302},
	Title = {Action-derived molecular dynamics in the study of rare events},
	Volume = {87},
	Year = {2001}}

@article{passerone2,
	Author = {D. Passerone and M. Ceccarelli and M. Parrinello},
	Journal = {J. Chem. Phys.},
	Pages = {2025-2032},
	Title = {A concerted variational strategy for investigating rare events},
	Volume = {118},
	Year = {2003}}

@article{taboo,
	Author = {D. Cvijovic and J. Klinowski},
	Journal = {Science},
	Pages = {664-666},
	Title = {Taboo search - and approach to multiple minima problem},
	Volume = {267},
	Year = {1995}}

@article{ensing1,
	Author = {B. Ensing and A. Laio and M. Parrinello and M. L. Klein},
	Journal = {J. Phys. Chem B},
	Pages = {6676-6687},
	Title = {A recipe for the computation of the free energy barrier and the lowest free energy path of concerted reactions},
	Volume = {109},
	Year = {2005}}

@article{ensing2,
	Author = {B. Ensing and M. L. Klein},
	Journal = {Proc. Nat. Ac. Sci.},
	Pages = {6755-6759},
	Title = {Perspective on the reactions between F- and CH3CH2F: The free energy landscape of the E2 and S(N)2 reaction channels},
	Volume = {102},
	Year = {2005}}

@article{donadio1,
	Author = {D. Donadio and P. Raiteri and M. Parrinello},
	Journal = {J. Phys. Chem. B},
	Pages = {5421-5424},
	Title = {Topological defects and bulk melting of hexagonal ice},
	Volume = {109},
	Year = {2005}}

@article{zipoli,
	Author = {F. Zipoli and M. Bernasconi and R. Martonak},
	Journal = {Eur. Phys. J. B},
	Pages = {41-47},
	Title = {Constant pressure reactive molecular dynamics simulations of phase transitions under pressure: The graphite to diamond conversion revisited},
	Volume = {39},
	Year = {2004}}

@article{gerstein1,
	Author = {M. Gerstein and W. Krebs},
	Journal = {Nucl. Ac. Res.},
	Pages = {4280-4290},
	Title = {A database of macromolecular motions},
	Volume = {26},
	Year = {1998}}

@article{app1_neb,
	Author = {D. H. Mathews and D. A. Case},
	Journal = {J. Mol. Biol.},
	Pages = {1683-1693},
	Title = {Nudged Elastic Band Calculation of Minimal Energy Paths for the Conformational Change of a GG Non-canonical Pair},
	Volume = {357},
	Year = {2006}}

@article{app2_neb,
	Author = {M. R. Sorensen and M. Brandbyge and K.W. Jacobsen},
	Journal = {Phys. Rev. B},
	Pages = {3283-3294},
	Title = {Mechanical deformation of atomic-scale metallic contacts: Structure and mechanisms},
	Volume = {57},
	Year = {1998}}

@article{dialanine1,
	Author = {T. Lazaridis and D. J. Tobias and C.L. Brooks and M. E. Paulaitis},
	Journal = {J. Chem. Phys.},
	Pages = {7612-7625},
	Title = {Reaction paths and free energy profiles for conformational transitions: An internal coordinate approach},
	Volume = {95},
	Year = {1991}}

@article{dialanine2,
	Author = {D. J. Tobias and C. L. Brooks},
	Journal = {J. Phys. Chem.},
	Pages = {3864-3870},
	Title = {Conformational equilibrium in the alanine dipeptide in the gas phase and aqueous solution: a comparison of theoretical results},
	Volume = {96},
	Year = {1992}}

@article{dialanine3,
	Author = {C. Bartels and M. Karplus},
	Journal = {J. Comput. Chem.},
	Pages = {1450-1462},
	Title = {Multidimensional adaptive umbrella sampling: application to main chain and side chain peptide conformations},
	Volume = {18},
	Year = {1997}}

@article{dialanine4,
	Author = {J. Apostolakis and P. Ferrara and A. Caflisch},
	Journal = {J. Chem. Phys.},
	Pages = {2099-2108},
	Title = {Calculation of conformational transitions and barriers in solvated systems: Application to alanine dipeptide in water},
	Volume = {110},
	Year = {1999}}

@article{dialanine5,
	Author = {P. E. Smith},
	Journal = {J. Chem. Phys.},
	Pages = {5568-5579},
	Title = {The alanine dipeptide free energy surface in solution},
	Volume = {111},
	Year = {1999}}

@article{zahn,
	Author = {D. Zahn},
	Journal = {Phys. Rev. Lett.},
	Pages = {040801},
	Title = {Atomistic mechanism of NaCl nucleation from an aqueous solution},
	Volume = {92},
	Year = {2004}}

@inbook{EVE-chapter,
	Author = {W. E and E. Vanden-Eijnden},
	Editor = {S. Attinger and P. Koumoutsakos},
	Publisher = {Springer},
	Title = {Metastability, conformation dynamics and trasition pathways in complex systems.},
	Year = {2004}}

@article{ma_dinner,
	Author = {A. Ma and A. R. Dinner},
	Journal = {J. Phys. Chem. B},
	Pages = {6769-6779},
	Title = {Automatic method for identifying reaction coordinates in complex systems.},
	Volume = {109},
	Year = {2005}}

@article{hyperdynamics,
	Author = {F. A. Voter},
	Journal = {Phys. Rev. Lett.},
	Pages = {3908-3911},
	Title = {Hyperdynamics: accelerated molecular dynamics of infrequent events.},
	Volume = {78},
	Year = {1997}}

@article{q6,
	Author = {P.J. Steinhardt and D.R. Nelson and M. Ronchetti},
	Journal = {Phys. Rev. Lett.},
	Pages = {1297-1300},
	Title = {Icosahedral bond orientational order in supercooled liquids.},
	Volume = {47},
	Year = {1981}}

@article{solute_tempering,
	Author = {P. Liu and B. Kim and R.A. Friesner and B.J. Berne},
	Journal = {Proc. Natl. Acad. Sci. USA},
	Pages = {13749-13754},
	Title = {Replica exchange with solute tempering: a method for sampling biological systems in explicit water},
	Volume = {102},
	Year = {2005}}

@article{pulling,
	Author = {G. Hummer and A. Szabo},
	Journal = {Proc. Natl. Acad. Sci. USA},
	Pages = {3658-3661},
	Title = {Free energy reconstruction from nonequilibrium single-molecule pulling experiments},
	Volume = {98},
	Year = {2001}}

@article{maragliano,
	Author = {L. Maragliano and A. Fischer and E. Vanden-Eijnden},
	Journal = {J. Chem. Phys.},
	Pages = {024106},
	Title = {String method in collective variables: minimum free energy paths and isocommittor surfaces},
	Volume = {125},
	Year = {2006}}

@article{Barducci:2008,
	Author = {A Barducci and G Bussi and M Parrinello},
	Journal = {Phys. Rev. Lett.},
	Month = {Jan},
	Number = {2},
	Pages = {020603},
	Title = {Well-Tempered Metadynamics: A Smoothly Converging and Tunable Free-Energy Method},
	Volume = {100},
	Year = {2008}}

@article{VandeVondele:2005p10650,
	Author = {J VandeVondele and M Krack and F Mohamed and M Parrinello},
	Journal = {Comp. Phys. Comm.},
	Month = {Jan},
        Volume = {167},
        Pages = {103--128}, 
	Title = {Quickstep: Fast and accurate density functional calculations using a mixed Gaussian and plane waves {\ldots}},
	Year = {2005}}

@article{Bo.Bra:08,
	Author = {M. Bonomi and D. Branduardi and F.L. Gervasio and M. Parrinello},
	Journal = {J.  Am.  Chem.  Soc.},
	Number = {42},
	Pages = {13938--13944},
	Title = {The unfolded ensemble and folding mechanism of the {C}-terminal {GB1} $\beta$ hairpin},
	Volume = {130},
	Year = {2008}}


@article{plumed1,
author = {Bonomi, Massimiliano and Branduardi, Davide and Bussi, Giovanni and Camilloni, Carlo and Provasi, Davide and Raiteri, Paolo and Donadio, Davide and Marinelli, Fabrizio and Pietrucci, Fabio and Broglia, Ricardo A and Parrinello, Michele},
title = {{PLUMED: A portable plugin for free-energy calculations with molecular dynamics}},
journal = {Computer Physics Communications},
year = {2009},
volume = {180},
number = {10},
pages = {1961--1972}
}


@book{zwan+01book,
	Address = {New York},
	Author = {Robert Zwanzig},
	Publisher = {Oxford University Press},
	Title = {Nonequilibrium statistical mechanics},
	Year = 2001}

@article{zwan61pr,
	Author = {Zwanzig, R.},
	Journal = {Phys.~Rev.},
	Number = {4},
	Pages = {983-992},
	Title = {Memory Effects in Irreversible Thermodynamics},
	Volume = {124},
	Year = {1961}}

@article{babi08jcp,
	Author = {Babin, V. and Roland, C. and Sagui, C.},
	Journal = {J.~Chem.~Phys.},
	Pages = {134101},
	Title = {{Adaptively biased molecular dynamics for free energy calculations}},
	Volume = {128},
	Year = {2008}}

@article{hans97cpl,
	Author = {Ulrich H. E. Hansmann},
	Journal = {Chem.~Phys.~Lett.},
	Month = dec,
	Number = {1--3},
	Pages = {140--150},
	Title = {Parallel tempering algorithm for conformational studies of biological molecules},
	Volume = 281,
	Year = 1997}

@article{sugi-okam99cpl,
	Author = {Yuji Sugita and Yuko Okamoto},
	Journal = {Chem.~Phys.~Lett.},
	Month = nov,
	Number = {1--2},
	Pages = {141--151},
	Title = {Replica-exchange molecular dynamics method for protein folding},
	Volume = 314,
	Year = 1999}

@article{mari-pari92el,
	Author = {Marinari, E. and Parisi, G.},
	Journal = {Europhys.~Lett},
	Number = {6},
	Pages = {451--458},
	Title = {{Simulated tempering: a new Monte Carlo scheme}},
	Volume = {19},
	Year = {1992}}

@article{mars+06jpcb,
	Author = {Simone Marsili and Alessandro Barducci and Riccardo Chelli and            Piero Procacci and Vincenzo Schettino},
	Journal = {J.~Phys.~Chem.~B},
	Month = jun,
	Pages = {14011--14013},
	Title = {Self-healing Umbrella Sampling: A Non-equilibrium Approach for          Quantitative Free Energy Calculations},
	Volume = 110,
	Year = 2006}

@article{darv-poho01jcp,
	Author = {Eric Darve and Andrew Pohorille},
	Journal = {J.~Chem.~Phys.},
	Month = nov,
	Number = 20,
	Pages = {9169--9183},
	Title = {Calculating free energies using average force},
	Volume = 115,
	Year = 2001}

@article{wang-land01prl,
	Author = {Fugao Wang and D. P. Landau},
	Journal = {Phys.~Rev.~Lett.},
	Month = mar,
	Number = 10,
	Pages = {2050--2053},
	Title = {Efficient, Multiple-Range Random Walk Algorithm          to Calculate the Density of States},
	Volume = 86,
	Year = 2001}

@article{liu+05pnas,
	Author = {Pu Liu and Byungchan Kim and Richard A. Friesner and B. J. Berne},
	Journal = {Proc.~Natl.~Acad.~Sci.~U.S.A.},
	Month = sep,
	Number = 39,
	Pages = {13749--13754},
	Title = {Replica exchange with solute tempering: A method          for sampling biological systems in explicit water},
	Volume = 102,
	Year = 2005}

@article{fuku+02jcp,
	Author = {Fukunishi, H. and Watanabe, O. and Takada, S.},
	Journal = {J.~Chem.~Phys.},
	Pages = {9058},
	Title = {{On the Hamiltonian replica exchange method for efficient sampling of biomolecular systems: Application to protein structure prediction}},
	Volume = {116},
	Year = {2002}}

@article{rait+08acie,
	Author = {Paolo Raiteri and Giovanni Bussi and Clotilde S. Cucinotta and           Alberto Credi and J. Fraser Stoddart and Michele Parrinello},
	Journal = {Angew.~Chem.~Int.~Ed.},
	Month = apr,
	Number = 19,
	Pages = {3536--3539},
	Title = {Unravelling the Shuttling Mechanism in a Photoswitchable          Multicomponent Bistable Rotaxane},
	Volume = 47,
	Year = 2008}

@article{yang+06jcp,
	Author = {Sichun Yang and Jos{{\'e}} N. Onuchic and Herbert Levine},
	Journal = {J.~Chem.~Phys.},
	Month = aug,
	Pages = 054910,
	Title = {Effective stochastic dynamics on a protein folding energy landscape},
	Volume = 15,
	Year = 2006}

@article{mich+04prl,
	Author = {Cristian Micheletti and Alessandro Laio and Michele Parrinello},
	Journal = {Phys.~Rev.~Lett.},
	Month = apr,
	Number = 17,
	Pages = 170601,
	Title = {Reconstructing the Density of States by History-Dependent Metadynamics},
	Volume = 92,
	Year = 2004}

@article{gerv-laio09review,
	Author = {Alessandrio Laio and Francesco Luigi Gervasio},
	Title = {Metadynamics: a method to simulate rare events and reconstruct the free energy in biophysics, chemistry and material science},
        Journal = {Rep. Prog. Phys.},
        Volume = 71,
        Pages = 126601,
	Year = {2008}}

@article{marinelli-trpc09,
        Author = {Fabrizio Marinelli and Fabio Pietrucci and Alessandro Laio and Stefano Piana},
        Title = {A kinetic model of TRP-cage folding from multiple biased molecular dynamics simulations},
        Journal = {PLoS Comput. Biol.},
        Volume = {5(8)},
        Pages = {e100045},
        Year = {2009}}

@article{piana08villin,
title = "Predicting the Effect of a Point Mutation on a Protein Fold: The Villin and Advillin Headpieces and Their Pro62Ala Mutants",
author = "Stefano Piana and Alessandro Laio and Fabrizio Marinelli and Marleen Van Troys and David Bourry and Christophe Ampe and Jose H. C. Martins",
journal = "J. Mol. Biol.",
volume = "375",
number = "2",
pages = "460 - 470",
year = "2008"
}

@article{todorova09,
author = {Todorova, Nevena and Marinelli, Fabrizio and Piana, Stefano and Yarovsky, Irene},
title = {Exploring the Folding Free Energy Landscape of Insulin Using Bias Exchange Metadynamics},
journal = {J. Phys. Chem. B},
volume = {113},
pages = {3556-3564},
year = {2009}
}

@article{cossio10jpcb,
author = {Cossio, Pilar and Marinelli, Fabrizio and Laio, Alessandro and Pietrucci, Fabio},
title = {Optimizing the Performance of Bias-Exchange Metadynamics: Folding a 48-Residue LysM Domain Using a Coarse-Grained Model},
journal = {J. Phys. Chem. B},
volume = {114},
pages = {3259-3265},
year = {2010}
}

@article{marinell-crespo10,
        Author = {Yanier Crespo and Fabrizio Marinelli and Fabio Pietrucci and Alessandro Laio},
        Title = {Metadynamics Convergence Law in a Multidimensional System},
        Journal = {Phys. Rev. E},
        Volume = {81},
        Pages = {055701(R)},
        Year = {2010}}

@article{Hess:2008p11450,
	Author = {Berk Hess and Carsten Kutzner and David van der Spoel and Erik Lindahl},
	Journal = {J. Chem. Theory Comput.},
	Number = {3},
	Pages = {435--447},
	Title = {{GROMACS 4}: Algorithms for highly efficient, load-balanced, and scalable molecular simulation},
	Volume = {4},
	Year = {2008}}

@article{Hornak:2006p11531,
	Author = {Viktor Hornak and Robert Abel and Asim Okur and Bentley Strockbine and Adrian Roitberg and Carlos Simmerling},
	Journal = {Proteins},
	Number = {3},
	Pages = {712--725},
	Title = {Comparison of multiple amber force fields and development of improved protein backbone parameters},
	Volume = {65},
	Year = {2006}}

@article{grossfield,
	Author = {Alan Grossfield},
	Title = {WHAM. },
        note = "\url{http://membrane.urmc.rochester.edu/Software/WHAM/WHAM.html}", 
	Year = {2008}}

@Article{Babin:2006p15438,
author = {Volodymyr Babin and Christopher Roland and Thomas A Darden and Celeste Sagui}, 
journal = {J Chem Phys},
title = {The free energy landscape of small peptides as obtained from metadynamics with umbrella sampling corrections},
number = {20},
pages = {204909},
volume = {125},
year = {2006},
}



@article{Puckering,
author = {M. Sega and E. Autieri and F. Pederiva},
title = {On the calculation of puckering free energy surfaces},
year = {2009},
journal = {J. Chem. Phys.},
volume = {130},
number = {22},
pages = {225102},
}

@article{li:094101,
author = {H. Li and D. Min and Y. Liu and W. Yang},
title = {Essential energy space random walk via energy space metadynamics method to accelerate molecular dynamics simulations},
year = {2007},
journal = {J. Chem. Phys.},
volume = {127},
number = {9},
pages = {094101},
}

@Article{Michel:2009p17713,
author = {C. Michel and A. Laio and A. Milet},
journal = {J. Chem. Theory Comput.},
title = {Tracing the Entropy along a Reactive Pathway: The Energy As a Generalized Reaction Coordinate},
number = {9},
pages = {2193--2196},
volume = {5},
year = {2009}
}


@Article{Donadio:2005p17962,
author = {D. Donadio and P. Raiteri and M. Parrinello}, 
journal = {J. Phys. Chem. B},
title = {Topological defects and bulk melting of hexagonal ice},
number = {12},
pages = {5421--5424},
volume = {109},
year = {2005}
}


@article{Bonomi:2009p17935,
author = {M. Bonomi and M. Parrinello}, 
journal = {Phys. Rev. Lett.},
title = {Enhanced Sampling in the Well-Tempered Ensemble},
volume = {104},
pages = {190601},
year = {2010}
}


@article{pietrucci09jctc,
author = {F. Pietrucci and A. Laio}, 
journal = {J. Chem. Theory Comput.},
title = {A collective variable for the efficient exploration of protein beta-structures with metadynamics: application to SH3 and GB1},
number = {9},
pages = {2197--2201},
volume = {5},
year = {2009}
}


@article{ballone,
author = {M. Marchi and P. Ballone}, 
journal = {J. Chem. Phys.},
title = {Adiabatic bias molecular dynamics: A method to navigate the conformational space of complex molecular systems},
number = {8},
pages = {3697--3702},
volume = {110},
year = {1999}
}

@article{provasi10abmd,
author = {D. Provasi and M. Filizola}, 
journal = {Biophys. J.},
title = {Putative Active States of a Prototypic G-Protein-Coupled Receptor from Biased Molecular Dynamics},
pages = {2347-–2355},
volume = {98},
year = {2010}
}

@article{camilloni11abmd,
author = {C. Camilloni and R. A. Broglia and G. Tiana}, 
journal = {J. Chem. Phys.},
title = {Hierarchy of folding and unfolding events of protein G, CI2, and ACBP from explicit-solvent simulations},
pages = {045105},
volume = {134},
year = {2011}
}

@article{giannozzi09jpcm,
author= {Paolo Giannozzi and Stefano Baroni and Nicola Bonini and Matteo Calandra and Roberto Car
         and Carlo Cavazzoni and Davide Ceresoli and Guido L. Chiarotti and Matteo Cococcioni
         and Ismaila Dabo and Andrea Dal Corso and Stefano de Gironcoli and Stefano Fabris
         and Guido Fratesi and Ralph Gebauer and Uwe Gerstmann and Christos Gougoussis
         and Anton Kokalj and Michele Lazzeri and Layla Martin-Samos and Nicola Marzari
         and Francesco Mauri and Riccardo Mazzarello and Stefano Paolini and Alfredo Pasquarello
         and Lorenzo Paulatto and Carlo Sbraccia and Sandro Scandolo and Gabriele Sclauzero
         and Ari P. Seitsonen and Alexander Smogunov and Paolo Umari and Renata M. Wentzcovitch},
journal={J.~Phys.:~Condens. Matter},
title={{QUANTUM ESPRESSO}: a modular and open-source software project for quantum simulations of materials},
volume={21},
pages={395502},
year={2009}
}


@article{lammps,
author = {S. J. Plimpton},
journal = {J. Comp. Phys.},
title = {Fast Parallel Algorithms for Short-Range Molecular Dynamics},
pages = {1--19},
volume = {117},
year = {1995}
}


@article{acemd,
author = {M. Harvey and G. Giupponi and G. De Fabritiis},
journal = {J. Chem. Theory and Comput.},
title = {{ACEMD}: Accelerated molecular dynamics simulations in the microseconds timescale},
pages = {1632},
volume = {5},
year = {2009}
}

@article{Case:2006p16366,
author = {D. A. Case and  T. A. Darden and T. E. Cheatham III and
  C. L. Simmerling and  J. Wang and R. E. Duke and R. Luo and K. M. Merz and
 D. A. Pearlman and M. Crowley and R. C. Walker and W. Zhang and B. Wang and S. Hayik and
 A. Roitberg and G. Seabra and K. F. Wong and F. Paesani and X. Wu and S. Brozell and
V. Tsui and H. Gohlke and L. Yang and C. Tan and J. Mongan and V. Hornak and G. Cui and
P. Beroza and D. H. Mathews and C. Schafmeister and W. S. Ross and P.A. Kollman},
journal = {University of California, San Francisco},
title = {{AMBER} 9},
year = {2006} 
}

@article{Juraszek:2007p15828,
author = {Jarek Juraszek and Peter G Bolhuis}, 
journal = {Biophys. J.},
title = {Sampling the multiple folding mechanisms of the Trp-cage miniprotein in explicit solvent},
abstract = {},
affiliation = {Univ Amsterdam, Amsterdam, Netherlands},
pages = {214A--214A},
year = {2007},
language = {English},
date-added = {2010-09-15 10:06:07 +0200},
date-modified = {2010-09-15 10:06:45 +0200},
pmid = {000243972401196},
}

@Article{Bolhuis:2000p8198,
author = {PG Bolhuis and C Dellago and D Chandler}, 
journal = {P Natl Acad Sci Usa},
title = {Reaction coordinates of biomolecular isomerization},
abstract = {Transition path sampling has been applied to the molecular dynamics of the alanine dipeptide in vacuum and in aqueous solution. The analysis shows that more degrees of freedom than the traditional dihedral angles, phi and psi, are necessary to describe the reaction coordinates for isomerization of this molecule. In vacuum, an additional dihedral angle is identified as significant. In solution, solvent variables are shown to play a significant role, and this role appears to be more specific than can be captured by friction models. Implications for larger molecules are discussed.},
affiliation = {Univ Calif Berkeley, Dept Chem, Berkeley, CA 94720 USA},
number = {11},
pages = {5877--5882},
volume = {97},
year = {2000},
}

@article{Maragliano:2006p6867,
author = {Luca Maragliano and Alexander Fischer and Eric Vanden-Eijnden and Giovanni Ciccotti}, 
journal = {J. Chem. Phys.},
title = {String method in collective variables: Minimum free energy paths and isocommittor surfaces},
number = {2},
pages = {024106},
volume = {125},
year = {2006},
}

@article{Ren:2005p5706,
author = {Weiqing Ren and Eric Vanden-Eijnden and Paul Maragakis and Weinan E}, 
journal = {J. Chem. Phys.},
title = {Transition pathways in complex systems: Application of the finite-temperature string method to the alanine dipeptide},
number = {13},
pages = {134109},
volume = {123},
year = {2005},
}

@Article{Mantz:2009p12678,
author = {Yves A Mantz and Davide Branduardi and Giovanni Bussi and Michele Parrinello}, 
journal = {J. Phys. Chem. B},
title = {Ensemble of Transition State Structures for the Cis-Trans Isomerization of N-Methylacetamide},
number = {37},
pages = {12521--12529},
volume = {113},
year = {2009},
}

@article{Peters:2010p15801,
author = {Baron Peters}, 
journal = {Chemical Physics Letters},
title = {p(TP|q) peak maximization: Necessary but not sufficient for reaction coordinate accuracy},
number = {1-3},
pages = {100--103},
volume = {494},
year = {2010},
}

@article{Peters:2006p660,
author = {Baron Peters and Bernhardt L Trout}, 
journal = {The Journal of chemical physics},
title = {Obtaining reaction coordinates by likelihood maximization},
number = {5},
pages = {054108},
volume = {125},
year = {2006},
}

@article{Peters:2006p411,
author = {Baron Peters}, 
journal = {The Journal of chemical physics},
title = {Using the histogram test to quantify reaction coordinate error},
number = {24},
pages = {241101},
volume = {125},
year = {2006},
}

@Article{Yang:2004p15845,
author = {SY Yang and P Fleurat-Lessard and I Hristov and T Ziegler}, 
journal = {J Phys Chem A},
title = {Free energy profiles for the identity S(N)2 reactions Cl-+CH3Cl and NH3+H3BNH3: A constraint ab initio molecular dynamics study},
number = {43},
pages = {9461--9468},
volume = {108},
year = {2004},
}

@Article{Sutto:2010,
author = {L Sutto and M D Abramo and F L Gervasio}, 
journal = {J. Chem. Theory Comput.},
title = {Comparing the Efficiency of Biased and Unbiased Molecular Dynamics in Reconstructing the Free Energy Landscape of Met-Enkephalin},
number = {12},
pages = {3640--3646},
volume = {6},
year = {2010},
}

@article{Amadei:1993p412,
author={Amadei, A. and Linssen, A. B. M. and Berendsen, H. J. C.},
title={Essential dynamics of proteins.},
journal={Proteins Struct. Funct. Genet.},
year=1993,
volume=17,
pages={412--425},
}

@article{Spiwok:2011ce,
author = {Spiwok, Vojtech and Kr{\'a}lov{\'a}, Blanka},
title = {{Metadynamics in the conformational space nonlinearly dimensionally reduced by Isomap.}},
journal = {Journal of Chemical Physics},
year = {2011},
volume = {135},
number = {22},
pages = {224504},
}

@article{do13jctc,
author = {Do, Trang N. and Carloni, Paolo and Varani, Gabriele and Bussi, Giovanni},
title = {RNA/Peptide Binding Driven by Electrostatics—Insight from Bidirectional Pulling Simulations},
journal = {Journal of Chemical Theory and Computation},
volume = {9},
number = {3},
pages = {1720-1730},
year = {2013},
doi = {10.1021/ct3009914}
}

@article{Branduardi:2012dl,
author = {Branduardi, D and Bussi, G and PARRINELLO, M},
title = {{Metadynamics with adaptive Gaussians}},
journal = {J. Chem. Theory Comput.},
year = {2012},
volume = {8},
number = {7},
pages = {2247--2254}
}

@article{Kohlhoff:2009us,
author = {Kohlhoff, KJ and Robustelli, Paul and Cavalli, Andrea and Salvatella, Xavier and Vendruscolo, Michele},
title = {{Fast and accurate predictions of protein NMR chemical shifts from interatomic distances}},
journal = {J. Am. Chem. Soc.},
year = {2009},
volume = {131},
number = {39},
pages = {13894--13895}
}

@article{Robustelli:2010dn,
author = {Robustelli, Paul and Kohlhoff, Kai and Cavalli, Andrea and Vendruscolo, Michele},
title = {{Using NMR chemical shifts as structural restraints in molecular dynamics simulations of proteins}},
journal = {Structure},
year = {2010},
volume = {18},
number = {8},
pages = {923--933},
}

@article{Camilloni:2012je,
author = {Camilloni, Carlo and Robustelli, Paul and De Simone, Alfonso and Cavalli, Andrea and Vendruscolo, Michele},
title = {{Characterization of the Conformational Equilibrium between the Two Major Substates of RNase A Using NMR Chemical Shifts.}},
journal = {J. Am. Chem. Soc.},
year = {2012},
volume = {134},
number = {9},
pages = {3968--3971},
}

@article{Granata:2013dk,
author = {Granata, Daniele and Camilloni, Carlo and Vendruscolo, Michele and Laio, Alessandro},
title = {{Characterization of the free-energy landscapes of proteins by NMR-guided metadynamics.}},
journal = {Proc. Natl. Acad. Sci. U.S.A.},
year = {2013},
volume = {110},
number = {17},
pages = {6817--6822},
}

@article{Camilloni:2013hs,
author = {Camilloni, Carlo and Cavalli, Andrea and Vendruscolo, Michele},
title = {{Assessment of the Use of NMR Chemical Shifts as Replica-Averaged Structural Restraints in Molecular Dynamics Simulations to Characterize the Dynamics of Proteins}},
journal = {J. Phys. Chem. B},
year = {2013},
volume = {117},
number = {6},
pages = {1838--1843},
}

@article{bart-karp98jpcb,
  title={{Probability Distributions for Complex Systems: Adaptive Umbrella Sampling of the Potential Energy}},
  author={Bartels, C. and Karplus, M.},
  journal={J.~Phys.~Chem.~B},
  volume={102},
  number={5},
  pages={865--880},
  year={1998},
  publisher={ACS Publications}
}

@article{baftizadeh2012protein,
  title={Protein folding and ligand-enzyme binding from bias-exchange metadynamics simulations},
  author={Baftizadeh, Fahimeh and Cossio, Pilar and Pietrucci, Fabio and Laio, Alessandro},
  journal={Curr Phys Chem},
  volume={2},
  pages={79--91},
  year={2012}
}


@article{bussi2013mp,
  title={Hamiltonian replica-exchange in GROMACS: a flexible implementation},
  author={Giovanni Bussi},
  journal={Mol. Phys.},
  note={DOI: 10.1080/00268976.2013.824126},
  year=2013
}

@article{wang2011replica,
  title={Replica exchange with solute scaling: A more efficient version of replica exchange with solute tempering (REST2)},
  author={Wang, Lingle and Friesner, Richard A and Berne, BJ},
  journal={The Journal of Physical Chemistry B},
  volume={115},
  number={30},
  pages={9431--9438},
  year={2011},
  publisher={ACS Publications}
}

@article{Sahakyan:2011bn,
author = {Sahakyan, Aleksandr B and Vranken, Wim F and Cavalli, Andrea and Vendruscolo, Michele},
title = {{Structure-based prediction of methyl chemical shifts in proteins}},
journal = {J. Biomol. NMR},
year = {2011},
volume = {50},
number = {4},
pages = {331--346},
}

@article{PRL230602,
  title = {From Metadynamics to Dynamics},
  author = {Tiwary, Pratyush and Parrinello, Michele},
  journal = {Phys. Rev. Lett.},
  volume = {111},
  issue = {23},
  pages = {230602},
  numpages = {5},
  year = {2013},
  doi = {10.1103/PhysRevLett.111.230602},
  url = {http://link.aps.org/doi/10.1103/PhysRevLett.111.230602},
  publisher = {American Physical Society}
}

@article{dellago-q6,
   author = "Lechner, Wolfgang and Dellago, Christoph",
   title = "Accurate determination of crystal structures based on averaged local bond order parameters",
   journal = "The Journal of Chemical Physics",
   year = "2008",
   volume = "129",
   number = "11", 
   eid = 114707,
   pages = "-",
   url = "http://scitation.aip.org/content/aip/journal/jcp/129/11/10.1063/1.2977970",
   doi = "http://dx.doi.org/10.1063/1.2977970" 
}

@article {WCMS:WCMS31,
author = {Barducci, Alessandro and Bonomi, Massimiliano and Parrinello, Michele},
title = {Metadynamics},
journal = {Wiley Interdisciplinary Reviews: Computational Molecular Science},
volume = {1},
number = {5},
publisher = {John Wiley & Sons, Inc.},
issn = {1759-0884},
url = {http://dx.doi.org/10.1002/wcms.31},
doi = {10.1002/wcms.31},
pages = {826--843},
year = {2011},
}


@article {WCMS:WCMS1103,
author = {Sutto, Ludovico and Marsili, Simone and Gervasio, Francesco Luigi},
title = {New advances in metadynamics},
journal = {Wiley Interdisciplinary Reviews: Computational Molecular Science},
volume = {2},
number = {5},
publisher = {John Wiley & Sons, Inc.},
issn = {1759-0884},
url = {http://dx.doi.org/10.1002/wcms.1103},
doi = {10.1002/wcms.1103},
pages = {771--779},
year = {2012},
}


@article{ct300297t,
author = {Deighan, Michael and Bonomi, Massimiliano and Pfaendtner, Jim},
title = {Efficient Simulation of Explicitly Solvated Proteins in the Well-Tempered Ensemble},
journal = {Journal of Chemical Theory and Computation},
volume = {8},
number = {7},
pages = {2189-2192},
year = {2012},
doi = {10.1021/ct300297t},

URL = {http://pubs.acs.org/doi/abs/10.1021/ct300297t},
eprint = {http://pubs.acs.org/doi/pdf/10.1021/ct300297t}
}

@article{Tiwary_jp504920s,
        Author = {Tiwary, Pratyush and Parrinello, Michele},
        Doi = {10.1021/jp504920s},
        Issn = {1520-5207},
        Journal = {The Journal of Physical Chemistry B},
        Month = {Jan},
        Number = {3},
        Pages = {736--742},
        Publisher = {American Chemical Society (ACS)},
        Title = {A Time-Independent Free Energy Estimator for Metadynamics},
        Url = {http://dx.doi.org/10.1021/jp504920s},
        Volume = {119},
        Year = {2015}
}

@article{Maragliano2006,
Author = {L. Maragliano and E. Vanden-{E}ijnden},
Journal = {Chem. Phys. Lett.},
Pages = {168-175},
Title = {A temperature-accelerated method for sampling free energy and determining reaction pathways in rare events simulations},
Volume = 426,
Year = 2006}

@article{AbramsJ2008,
Author = {Abrams, Jerry B. and Tuckerman, Mark E.},
Title = {{Efficient and Direct Generation of Multidimensional Free Energy Surfaces via Adiabatic Dynamics without Coordinate Transformations}},
Journal = {J. Phys. Chem. B},
Year = {{2008}},
Volume = {{112}},
Number = {{49}},
Pages = {{15742-15757}},
Month = {{DEC 11}},
DOI = {{10.1021/jp805039u}}
}


@article{Ferrarotti2015,
        Author = {Marco Jacopo Ferrarotti and  Sandro Bottaro and  Andrea Perez-Villa and Giovanni Bussi},
        Journal = {J. Chem. Theory Comput.},
        Number = {1},
        Pages = {139--146},
        Title = {Accurate Multiple Time Step in Biased Molecular Simulations},
        Volume = {11},
        Year = {2015}
}

@article{Camilloni:2014iy,
author = {Camilloni, Carlo and Vendruscolo, Michele},
title = {{Statistical mechanics of the denatured state of a protein using replica-averaged metadynamics.}},
journal = {J. Am. Chem. Soc.},
year = {2014},
volume = {136},
number = {25},
pages = {8982--8991},
}

@article{Camilloni:2013di,
author = {Camilloni, Carlo and Cavalli, Andrea and Vendruscolo, Michele},
title = {{Replica-Averaged Metadynamics}},
journal = {J. Chem. Theory Comput.},
year = {2013},
volume = {9},
number = {12},
pages = {5610--5617},
}

@article{Cavalli:2013jf,
author = {Cavalli, Andrea and Camilloni, Carlo and Vendruscolo, Michele},
title = {{Molecular dynamics simulations with replica-averaged structural restraints generate structural ensembles according to the maximum entropy principle.}},
journal = {J. Chem. Phys.},
year = {2013},
volume = {138},
number = {9},
pages = {094112},
}

@article{Boomsma:2014br,
author = {Boomsma, Wouter and Lindorff-Larsen, Kresten and Ferkinghoff-Borg, Jesper},
title = {{Combining Experiments and Simulations Using the Maximum Entropy Principle}},
journal = {PLoS Comput. Biol.},
year = {2014},
volume = {10},
number = {2},
pages = {e1003406},
}

@article{huang2014improvement,
  title={Improvement of DNA and RNA sugar pucker profiles from semiempirical quantum methods},
  author={Huang, Ming and Giese, Timothy J and Lee, Tai-Sung and York, Darrin M},
  journal={Journal of chemical theory and computation},
  volume={10},
  number={4},
  pages={1538--1545},
  year={2014},
  publisher={ACS Publications}
}

@article{gil2015enhanced,
  title={Enhanced Conformational Sampling using Replica Exchange with Collective-Variable Tempering},
  author={Gil-Ley, Alejandro and Bussi, Giovanni},
  journal={Journal of chemical theory and computation},
  volume={11},
  number={3},
  pages={1077--1085},
  year={2015},
  publisher={American Chemical Society}
}

@article{cremer1975general,
  title={General definition of ring puckering coordinates},
  author={Cremer, D t and Pople, JA},
  journal={Journal of the American Chemical Society},
  volume={97},
  number={6},
  pages={1354--1358},
  year={1975},
  publisher={ACS Publications}
}

@article{biarnes2007conformational,
  title={The conformational free energy landscape of $\beta$-d-glucopyranose. Implications for substrate preactivation in $\beta$-glucoside hydrolases},
  author={Biarn{\'e}s, Xevi and Ardevol, Albert and Planas, Antoni and Rovira, Carme and Laio, Alessandro and Parrinello, Michele},
  journal={Journal of the American Chemical Society},
  volume={129},
  number={35},
  pages={10686--10693},
  year={2007},
  publisher={ACS Publications}
}



@Article{best2013,
   author="Best, R. B.  and Hummer, G.  and Eaton, W. A. ",
   title="{Native contacts determine protein folding mechanisms in atomistic simulations}",
   journal="Proc. Natl. Acad. Sci. U.S.A.",
   year="2013",
   volume="110",
   number="44",
   pages="17874--17879",
   doi = {10.1073/pnas.1311599110}, 
   URL = {http://www.pnas.org/content/110/44/17874.abstract},
   eprint = {http://www.pnas.org/content/110/44/17874.full.pdf+html}
}


@article{pbmetad,
author = {Jim Pfaendtner and Massimiliano Bonomi},
title = {Efficient Sampling of High-Dimensional Free-Energy Landscapes with Parallel Bias Metadynamics},
journal = {Journal of Chemical Theory and Computation},
volume = {11},
number = {11},
pages = {5062-5067},
year = {2015}
}

@article{marinelli2015ensemble,
        Author = {Marinelli, Fabrizio and Faraldo-G{\'o}mez, Jos{\'e} D},
        Date-Added = {2015-07-24 14:22:59 +0000},
        Date-Modified = {2015-09-27 11:05:20 +0000},
        Journal = {Biophys. J.},
        Number = {12},
        Pages = {2779-2782},
        Publisher = {Elsevier},
        Title = {Ensemble-Biased Metadynamics: A Molecular Simulation Method to Sample Experimental Distributions},
        Volume = {108},
        Year = {2015}}

@article{white2015designing,
        Author = {White, Andrew D and Dama, James F and Voth, Gregory A},
        Date-Added = {2015-07-24 14:23:23 +0000},
        Date-Modified = {2015-09-27 11:08:36 +0000},
        Journal = {J. Chem. Theory Comput.},
        Number = {6},
        Pages = {2451--2460},
        Publisher = {ACS Publications},
        Title = {Designing Free Energy Surfaces that Match Experimental Data with Metadynamics},
        Volume = {11},
        Year = {2015}}

@article{dama2014well,
        Author = {Dama, James F and Parrinello, Michele and Voth, Gregory A},
        Journal = {Phys. Rev. Lett.},
        Number = {24},
        Pages = {240602},
        Publisher = {APS},
        Title = {Well-Tempered Metadynamics Converges Asymptotically},
        Volume = {112},
        Year = {2014}}


@misc{gil2016empirical,
  title={Empirical corrections to the Amber RNA force field with Target Metadynamics},
  author={Gil-Ley, Alejandro and Bussi, Giovanni},
  journal={J. Chem. Theory Comput.},
  volume={12},
  number={6},
  pages={2790--2798},
  year={2016}
}


@article{perez2015atp,
  title={ATP dependent NS3 helicase interaction with RNA: insights from molecular simulations},
  author={P{\'e}rez-Villa, Andrea and Darvas, Maria and Bussi, Giovanni},
  journal={Nucleic Acids Research},
  volume={43},
  number={18},
  pages={8725},
  year={2015},
  publisher={Oxford University Press}
}

@article{PratyushReweighting,
author = {Pratyush Tiwary and Michele Parrinello},
title = {A Time-Independent Free Energy Estimator for Metadynamics},
journal = {The Journal of Physical Chemistry B},
volume = {119}, 
number = {3},
pages = {736-742},
year = {2015},
doi = {10.1021/jp504920s},
    note ={PMID: 25046020},
        
URL = { 
        http://dx.doi.org/10.1021/jp504920s
        
},      
eprint = {
        http://dx.doi.org/10.1021/jp504920s

}

}

@article{bernd-path,
  title = {Path Finding on High-Dimensional Free Energy Landscapes},
  author = {D\'{\i}az Leines, Grisell and Ensing, Bernd},
  journal = {Phys. Rev. Lett.},
  volume = {109},
  issue = {2},
  pages = {020601},
  numpages = {4},
  year = {2012},
  publisher = {American Physical Society},
  doi = {10.1103/PhysRevLett.109.020601},
  url = {http://link.aps.org/doi/10.1103/PhysRevLett.109.020601}
}


@article{smac-paper,
title = "Insight into the nucleation of urea crystals from the melt ",
journal = "Chemical Engineering Science ",
volume = "121",
number = "",
pages = "51 - 59",
year = "2015",
note = "2013 Danckwerts Special Issue on Molecular Modelling in Chemical Engineering ",
issn = "0009-2509",
doi = "http://dx.doi.org/10.1016/j.ces.2014.08.032",
url = "http://www.sciencedirect.com/science/article/pii/S0009250914004503",
author = "Federico Giberti and Matteo Salvalaglio and Marco Mazzotti and Michele Parrinello",
keywords = "Urea",
keywords = "Molecular dynamics",
keywords = "Nucleation",
keywords = "Free energy",
keywords = "Enhanced sampling",
keywords = "Well tempered metadynamics ",
abstract = "Abstract Obtaining molecular-level information regarding nucleation is an essential step towards a thorough comprehension of crystallization processes. In this work we investigate the nucleation of urea at the atomic scale using enhanced sampling Molecular Dynamics simulations. We show that by employing a set of suitably defined collective variables in a Well Tempered Metadynamics scheme it is possible to reversibly drive the system across the solid–liquid phase transition and to recover the associated free energy surface. Our study reveals the presence of an undiscovered metastable ordered structure competing with the experimental one during crystal nucleation, suggesting a non-classical mechanism for this process. "
}

@article{fcc-michele-1,
  title = {Solid-liquid interface free energy through metadynamics simulations},
  author = {Angioletti-Uberti, Stefano and Ceriotti, Michele and Lee, Peter D. and Finnis, Mike W.},
  journal = {Phys. Rev. B},
  volume = {81},
  issue = {12},
  pages = {125416},
  numpages = {11},
  year = {2010},
  publisher = {American Physical Society},
  doi = {10.1103/PhysRevB.81.125416},
  url = {http://link.aps.org/doi/10.1103/PhysRevB.81.125416}
}

@article{fcc-michele-2,
  title = {Solid-liquid interfacial free energy out of equilibrium},
  author = {Cheng, Bingqing and Tribello, Gareth A. and Ceriotti, Michele},
  journal = {Phys. Rev. B},
  volume = {92},
  issue = {18},
  pages = {180102},
  numpages = {5},
  year = {2015},
  publisher = {American Physical Society},
  doi = {10.1103/PhysRevB.92.180102},
  url = {http://link.aps.org/doi/10.1103/PhysRevB.92.180102}
}

@article{tribello-clustering,
  author = {Tribello, Gareth A. and Giberti, Federico and Sosso, Gabriele C. and Salvalaglio, Matteo and Parrinello, Michele},
  title = {Analyzing and Driving Cluster Formation in Atomistic Simulations},
  journal = {Journal of Chemical Theory and Computation},
  volume = {13},
  number = {3},
  pages = {1317-1327},
  year = {2017},
  doi = {10.1021/acs.jctc.6b01073},
  url = {http://dx.doi.org/10.1021/acs.jctc.6b01073}
}

@article{fede-grad,
author = {Giberti, Federico and Tribello, Gareth A. and Parrinello, Michele},
title = {Transient Polymorphism in NaCl},
journal = {Journal of Chemical Theory and Computation},
volume = {9},
number = {2526-2530},
pages = {null},
year = {2013},
doi = {10.1021/ct4002027},
URL = {http://pubs.acs.org/doi/abs/10.1021/ct4002027},
eprint = {http://pubs.acs.org/doi/pdf/10.1021/ct4002027}
}

@article{gab-ice-kaolinite,
author = {Gabriele C. Sosso and Gareth A. Tribello and Andrea Zen and Philipp Pedevilla and Angelos Michaelides},
title = {Ice formation on kaolinite: Insights from molecular dynamics simulations},
journal = {The Journal of Chemical Physics},
volume = {145},
number = {21},
pages = {211927},
year = {2016},
doi = {10.1063/1.4968796},
URL = {http://dx.doi.org/10.1063/1.4968796},
eprint = {http://dx.doi.org/10.1063/1.4968796}
}

@article{wcsurface,
author = {Willard, Adam P. and Chandler, David},
title = {Instantaneous Liquid Interfaces},
journal = {The Journal of Physical Chemistry B},
volume = {114},
number = {5},
pages = {1954-1958},
year = {2010},
doi = {10.1021/jp909219k},
URL = {http://dx.doi.org/10.1021/jp909219k},
eprint = {http://dx.doi.org/10.1021/jp909219k}
}

@article{white2014efficient,
author = {White, Andrew D and Voth, Gregory A},
doi = {10.1021/ct500320c},
isbn = {1549-9618},
issn = {1549-9618},
journal = {Journal of Chemical Theory and Computation},
pages = {3023--3030},
title = {{An Efficient and Minimal Method to Bias Molecular Simulations with Experimental Data}},
url = {http://pubs.acs.org/doi/abs/10.1021/ct500320c},
volume = {10},
year = {2014}
}

@article{hocky2017cgds,
author = {Hocky, Glen M. and Dannenhoffer-Lafage, Thomas and Voth, Gregory A.},
title = {Coarse-Grained Directed Simulation},
journal = {Journal of Chemical Theory and Computation},
volume = {13},
number = {9},
pages = {4593-4603},
year = {2017},
doi = {10.1021/acs.jctc.7b00690},
}

@article{cunha2017unraveling,
  title={Unraveling Mg2+--RNA binding with atomistic molecular dynamics},
  author={Cunha, Richard A and Bussi, Giovanni},
  journal={RNA},
  volume={23},
  number={5},
  pages={628--638},
  year={2017},
  publisher={Cold Spring Harbor Lab}
}

@article{curuksu2009enhanced,
  title={Enhanced conformational sampling of nucleic acids by a new Hamiltonian replica exchange molecular dynamics approach},
  author={Curuksu, Jeremy and Zacharias, Martin},
  journal={The Journal of chemical physics},
  volume={130},
  number={10},
  pages={03B610},
  year={2009},
  publisher={AIP}
}

@article{BerndAdaptivePath,
  Author = {Grisell Díaz Leines and Bernd Ensing},
  Journal = {Phys. Rev. Lett.},
  Month = {Feb},
  Pages = {020601},
  Title = {Path finding on high-dimensional free energy landscapes},
  Volume = {109},
  Year = {2012}
}

@article{Bonomi:2016ip,
author = {Bonomi, Massimiliano and Camilloni, Carlo and Cavalli, Andrea and Vendruscolo, Michele},
title = {{Metainference: A Bayesian inference method for heterogeneous systems.}},
journal = {Science Advances},
year = {2016},
volume = {2},
number = {1},
pages = {e1501177},
}

@article{Bonomi:2016ge,
author = {Bonomi, Massimiliano and Camilloni, Carlo and Vendruscolo, Michele},
title = {{Metadynamic metainference: Enhanced sampling of the metainference ensemble using metadynamics}},
journal = {Sci. Rep.},
year = {2016},
volume = {6},
pages = {31232},
}


@article{Lohr:2017gc,
author = {L{\"o}hr, Thomas and Jussupow, Alexander and Camilloni, Carlo},
title = {{Metadynamic metainference: Convergence towards force field independent structural ensembles of a disordered peptide}},
journal = {J. Chem. Phys.},
year = {2017},
volume = {146},
number = {16},
pages = {165102--11},
}

@article{Camilloni:2015jf,
author = {Camilloni, Carlo and Vendruscolo, Michele},
title = {{Using Pseudocontact Shifts and Residual Dipolar Couplings as Exact NMR Restraints for the Determination of Protein Structural Ensembles}},
journal = {Biochemistry},
year = {2015},
volume = {54},
number = {51},
pages = {7470--7476},
}

@article{Camilloni:2015ka,
author = {Camilloni, Carlo and Vendruscolo, Michele},
title = {{A Tensor-Free Method for the Structural and Dynamical Refinement of Proteins using Residual Dipolar Couplings}},
journal = {J. Phys. Chem. B},
year = {2015},
volume = {119},
number = {3},
pages = {653--661},
}

@article{Bonomi:2017dn,
author = {Bonomi, Massimiliano and Heller, Gabriella T and Camilloni, Carlo and Vendruscolo, Michele},
title = {{Principles of protein structural ensemble determination}},
journal = {Curr. Opin. Struct. Biol.},
year = {2017},
volume = {42},
pages = {106--116},
}

@article {Hanot113951,
author = {Hanot, Samuel and Bonomi, Massimiliano and Greenberg, Charles H and Sali, Andrej and Nilges, Michael and Vendruscolo, Michele and Pellarin, Riccardo},
title = {Multi-scale Bayesian modeling of cryo-electron microscopy density maps},
year = {2017},
volume = {},
number = {},
journal = {bioRxiv},
pages   = {doi: 10.1101/113951},
}

@article{cesari2016maxent,
  author    = {Andrea Cesari, Alejandro Gil-Ley and Giovanni Bussi},
  title     = {Combining Simulations and Solution Experiments as a Paradigm for {RNA} Force Field Refinement},
  journal   = {J Chem Theory Comput},
  year      = {2016},
  volume    = {12},
  number    = {12},
  pages     = {6192--6200},
  month     = {dec},
  doi       = {10.1021/acs.jctc.6b00944},
  publisher = {American Chemical Society ({ACS})},
}

@article{Bonomi:2017cc,
author = {Bonomi, Massimiliano and Camilloni, Carlo},
title = {{Integrative structural and dynamical biology with PLUMED-ISDB}},
journal = {Bioinformatics},
year = {2017},
volume = {33},
pages = {3999--4000},
}

@Article{Lelievre2007,
  author    = {Tony Leli{\`{e}}vre and Mathias Rousset and Gabriel Stoltz},
  title     = {Computation of free energy profiles with parallel adaptive dynamics},
  journal   = {The Journal of Chemical Physics},
  year      = {2007},
  volume    = {126},
  number    = {13},
  pages     = {134111},
  month     = {apr},
  doi       = {10.1063/1.2711185},
  publisher = {{AIP} Publishing},
}

@Article{Zheng2012,
  author    = {Lianqing Zheng and Wei Yang},
  title     = {Practically Efficient and Robust Free Energy Calculations: Double-Integration Orthogonal Space Tempering},
  journal   = {Journal of Chemical Theory and Computation},
  year      = {2012},
  volume    = {8},
  number    = {3},
  pages     = {810--823},
  month     = {mar},
  doi       = {10.1021/ct200726v},
  publisher = {American Chemical Society ({ACS})},
}

@Article{Fu2016,
  author    = {Haohao Fu and Xueguang Shao and Christophe Chipot and Wensheng Cai},
  title     = {Extended Adaptive Biasing Force Algorithm. An On-the-Fly Implementation for Accurate Free-Energy Calculations},
  journal   = {Journal of Chemical Theory and Computation},
  year      = {2016},
  volume    = {12},
  number    = {8},
  pages     = {3506--3513},
  month     = {aug},
  doi       = {10.1021/acs.jctc.6b00447},
  publisher = {American Chemical Society ({ACS})},
}

@Article{Lesage2016,
  author    = {Adrien Lesage and Tony Leli{\`{e}}vre and Gabriel Stoltz and J{\'{e}}r{\^{o}}me H{\'{e}}nin},
  title     = {Smoothed Biasing Forces Yield Unbiased Free Energies with the Extended-System Adaptive Biasing Force Method},
  journal   = {The Journal of Physical Chemistry B},
  year      = {2016},
  volume    = {121},
  number    = {15},
  pages     = {3676--3685},
  month     = {dec},
  doi       = {10.1021/acs.jpcb.6b10055},
  publisher = {American Chemical Society ({ACS})},
}

%% VES - added by OV
@book{Boyd-Chebyshev,
	Address = {New York},
	Author = {Boyd, John P.},
	Doi = {10.1007/b97441},
	Edition = {2nd},
	Publisher = {Dover Publications},
	Title = {Chebyshev and Fourier Spectral Methods},
	Year = {2001}}

%% VES - added by OV
@article{McCarty-PRL-2015,
        Author = {McCarty, James and Valsson, Omar and Tiwary, Pratyush and Parrinello, Michele},
        Doi = {10.1103/physrevlett.115.070601},
        Journal = {Phys. Rev. Lett.},
        Number = {7},
        Pages = {070601},
        Publisher = {American Physical Society (APS)},
        Title = {Variationally Optimized Free-Energy Flooding for Rate Calculation},
        Url = {http://dx.doi.org/10.1103/PhysRevLett.115.070601},
        Volume = {115},
        Year = {2015}
}

%% VES - added by OV
@article{Valsson-JCTC-2015,
	Author = {Valsson, Omar and Parrinello, Michele},
	Journal = {J. Chem. Theory Comput.},
	Number = {5},
	Pages = {1996--2002},
	Title = {{Well-Tempered Variational Approach to Enhanced Sampling}},
	Volume = {11},
        Doi = {10.1021/acs.jctc.5b00076},
        Url = {http://doi.org/10.1021/acs.jctc.5b00076},
	Year = {2015}
}

%% VES - added by OV
@article{Valsson-PRL-2014,
	Author = {Valsson, Omar and Parrinello, Michele},
	Doi = {10.1103/physrevlett.113.090601},
	Journal = {Phys. Rev. Lett.},
	Number = {9},
	Pages = {090601},
	Publisher = {American Physical Society (APS)},
	Title = {Variational Approach to Enhanced Sampling and Free Energy Calculations},
	Url = {http://dx.doi.org/10.1103/PhysRevLett.113.090601},
	Volume = {113},
	Year = {2014}
}

%% VES - added by OV
@article{Robbins-AnnMathStat-1951,
	Author = {Robbins, Herbert and Monro, Sutton},
	Doi = {10.1214/aoms/1177729586},
	Url = {http://doi.org/10.1214/aoms/1177729586},
	Journal = {Ann. Math. Stat.},
	Number = {3},
	Pages = {400--407},
	Publisher = {Institute of Mathematical Statistics},
	Title = {A Stochastic Approximation Method},
	Volume = {22},
	Year = {1951}
}

%% VES - added by OV
@incollection{Bach-NIPS-2013,
	Author = {Bach, Francis and Moulines, Eric},
	Booktitle = {Advances in Neural Information Processing Systems 26},
	Editor = {C.J.C. Burges and L. Bottou and M. Welling and Z. Ghahramani and K.Q. Weinberger},
	Pages = {773--781},
	Publisher = {Curran Associates, Inc., Red Hook, NY},
	Title = {Non-strongly-convex smooth stochastic approximation with convergence rate O(1/n)},
  Url = {http://papers.nips.cc/paper/4900-non-strongly-convex-smooth-stochastic-approximation-with-convergence-rate-o1n.pdf},
	Year = {2013}
}
	
%% VES - added by OV
@article{Pettitt-JCP-1986,
	title={Alkali halides in water: Ion--solvent correlations and ion--ion potentials of mean force at infinite dilution},
	author={Pettitt, B Montgomery and Rossky, Peter J},
	journal={The Journal of chemical physics},
	volume={84},
	number={10},
	pages={5836--5844},
	year={1986},
	publisher={AIP}
}

%% VES - added by OV
@article{Price-JCP-2004,
	title={A modified TIP3P water potential for simulation with Ewald summation},
	author={Price, Daniel J and Brooks III, Charles L},
	journal={The Journal of chemical physics},
	volume={121},
	number={20},
	pages={10096--10103},
	year={2004},
	publisher={AIP}
}

%% VES - added by OV
@article{Shaffer-PNAS-2016,
        Author = {Shaffer, Patrick and Valsson, Omar and Parrinello, Michele},
        Doi = {10.1073/pnas.1519712113},
        Journal = {Proc. Natl. Acad. Sci. USA},
        Number = {5},
        Pages = {1150--1155},
        Title = {Enhanced, targeted sampling of high-dimensional free-energy landscapes using variationally enhanced sampling, with an application to chignolin},
        Url = {http://dx.doi.org/10.1073/pnas.1519712113},
        Volume = {113},
        Year = {2016}
}

%% VES - added by MI
@article{Invernizzi2019vesdeltaf,
  Title = {Making the Best of a Bad Situation: a Multiscale Approach to Free Energy Calculation},
  Author = {Invernizzi, Michele and Parrinello, Michele},
	Journal = {J. Chem. Theory Comput.},
	Pages = {2187--2194},
	Number = {4},
	Volume = {15},
  Year = {2019},
  Doi = {10.1021/acs.jctc.9b00032},
  Url = {http://doi.org/10.1021/acs.jctc.9b00032}
}

%% VES - added by PP
@article{Piaggi-PRL-2019,
  title = {Multithermal-Multibaric Molecular Simulations from a Variational Principle},
  author = {Piaggi, Pablo M. and Parrinello, Michele},
  journal = {Phys. Rev. Lett.},
  volume = {122},
  issue = {5},
  pages = {050601},
  numpages = {6},
  year = {2019},
  month = {Feb},
  publisher = {American Physical Society},
  doi = {10.1103/PhysRevLett.122.050601},
  url = {https://link.aps.org/doi/10.1103/PhysRevLett.122.050601}
}

%% VES - added by PP
@article{Piaggi-JCP-2019,
  title={Calculation of phase diagrams in the multithermal-multibaric ensemble},
  author={Piaggi, Pablo M and Parrinello, Michele},
  journal={The Journal of chemical physics},
  volume={150},
  number={24},
  pages={244119},
  year={2019},
  publisher={AIP Publishing LLC}
}

@article{Berg-PRL-1992,
  title = {Multicanonical ensemble: A new approach to simulate first-order phase transitions},
  author = {Berg, Bernd A. and Neuhaus, Thomas},
  journal = {Phys. Rev. Lett.},
  volume = {68},
  issue = {1},
  pages = {9--12},
  numpages = {0},
  year = {1992},
  month = {Jan},
  publisher = {American Physical Society},
  doi = {10.1103/PhysRevLett.68.9},
  url = {https://link.aps.org/doi/10.1103/PhysRevLett.68.9}
}

@article{Okumura-CPL-2004,
  title = "Molecular dynamics simulations in the multibaric–multithermal ensemble",
  journal = "Chemical Physics Letters",
  volume = "391",
  number = "4",
  pages = "248 - 253",
  year = "2004",
  issn = "0009-2614",
  doi = "https://doi.org/10.1016/j.cplett.2004.04.073",
  url = "http://www.sciencedirect.com/science/article/pii/S0009261404006347",
  author = "Hisashi Okumura and Yuko Okamoto"
}

@Article{Zhao2017,
  author    = {Tanfeng Zhao and Haohao Fu and Tony Leli{\`{e}}vre and Xueguang Shao and Christophe Chipot and Wensheng Cai},
  title     = {The Extended Generalized Adaptive Biasing Force Algorithm for Multidimensional Free-Energy Calculations},
  journal   = {Journal of Chemical Theory and Computation},
  year      = {2017},
  volume    = {13},
  number    = {4},
  pages     = {1566--1576},
  doi       = {10.1021/acs.jctc.7b00032},
  publisher = {American Chemical Society ({ACS})}
}

%% FaMetaD - added by OV
@article{Wang-JCP-2018,
         title={Frequency adaptive metadynamics for the calculation of rare-event kinetics},
         volume={149},
         ISSN={1089-7690},
         url={http://dx.doi.org/10.1063/1.5024679},
         DOI={10.1063/1.5024679},
         number={7},
         journal={The Journal of Chemical Physics},
         publisher={AIP Publishing},
         author={Wang, Yong and Valsson, Omar and Tiwary, Pratyush and Parrinello, Michele and Lindorff-Larsen, Kresten},
         year={2018},
         month={Aug},
         pages={072309}
}

@article{Capelli:2018jt,
author = {Capelli, Riccardo and Tiana, Guido and Camilloni, Carlo},
title = {{An implementation of the maximum-caliber principle by replica-averaged time-resolved restrained simulations}},
journal = {J. Chem. Phys.},
year = {2018},
volume = {148},
number = {18},
pages = {184114},
month = may
}

@article{pipolo2017navigating,
  title = {Navigating at Will on the Water Phase Diagram},
  author = {Pipolo, S. and Salanne, M. and Ferlat, G. and Klotz, S. and Saitta, A. M. and Pietrucci, F.},
  journal = {Phys. Rev. Lett.},
  volume = {119},
  issue = {24},
  pages = {245701},
  numpages = {5},
  year = {2017},
  month = {Dec},
  publisher = {American Physical Society},
  doi = {10.1103/PhysRevLett.119.245701},
  url = {https://link.aps.org/doi/10.1103/PhysRevLett.119.245701}
}

@article{gallet2013structural,
author = {Gallet,Grégoire A.  and Pietrucci,Fabio },
title = {Structural cluster analysis of chemical reactions in solution},
journal = {The Journal of Chemical Physics},
volume = {139},
number = {7},
pages = {074101},
year = {2013},
doi = {10.1063/1.4818005}
}

@article{Weiser1999,
author = {Weiser, Jörg and Shenkin, Peter S. and Still, W. Clark},
title = {Approximate atomic surfaces from linear combinations of pairwise overlaps (LCPO)},
journal = {Journal of Computational Chemistry},
volume = {20},
number = {2},
pages = {217-230},
doi = {https://doi.org/10.1002/(SICI)1096-987X(19990130)20:2<217::AID-JCC4>3.0.CO;2-A},
year = {1999}
}


@article{Hasel1988,
author = {Hasel, W and Hendrickson, T F and Still, W C},
title = {A rapid approximation to the solvent accessible surface areas of atoms},
journal = {Tetrahedron Computer Methodology},
volume = {1},
pages = {103-116},
year = {1988},
doi = {https://doi.org/10.1016/0898-5529(88)90015-2}
}


@article{Arsiccio-T-SASA-2021,
author = {Arsiccio, Andrea and Shea, Joan-Emma},
title = {Protein Cold Denaturation in Implicit Solvent Simulations: A Transfer Free Energy Approach},
journal = {The Journal of Physical Chemistry B},
volume = {125},
number = {20},
pages = {5222-5232},
year = {2021},
doi = {10.1021/acs.jpcb.1c01694}
}

@article{Arsiccio-C-SASA-2022,
author = {Arsiccio, Andrea and Ganguly, Pritam and Shea, Joan-Emma},
title = {A Transfer Free Energy Based Implicit Solvent Model for Protein Simulations in Solvent Mixtures: Urea-Induced Denaturation as a Case Study},
journal = {The Journal of Physical Chemistry B},
volume = {0},
number = {0},
pages = {null},
year = {2022},
doi = {10.1021/acs.jpcb.2c00889}
}

@article{Arsiccio-P-SASA-2021,
author = {Arsiccio, Andrea and Shea, Joan-Emma},
title = {Pressure Unfolding of Proteins: New Insights into the Role of Bound Water},
journal = {The Journal of Physical Chemistry B},
volume = {125},
number = {30},
pages = {8431-8442},
year = {2021},
doi = {10.1021/acs.jpcb.1c04398}
}


@article{dimer-metad,
author = {Marco Nava and Ferruccio Palazzesi and Claudio Perego and Michele Parrinello },
title = {Dimer Metadynamics},
journal = {Journal of Chemical Theory and Computation},
volume = {13},
number = {2},
pages = {425-430},
year = {2017},
doi = {10.1021/acs.jctc.6b00691}
}

@article{MorishitaLogMFD,
author = {Morishita, T. and Itoh, S. G. and Okumura, H. and Mikami, M.},
title = {Free-energy calculation via mean-force dynamics using a logarithmic energy landscape},
journal = {Physical Review E},
volume = {85},
pages = {066702},
year = {2012},
doi = {10.1103/PhysRevE.85.066702}
}

@article{MorishitaLogPD,
author = {Morishita, T. and Yonezawa, Y and Ito, A. M.},
title = {Free energy reconstruction from logarithmic mean-force dynamics using multiple nonequilibrium trajectories},
journal = {Journal of Chemical Theory and Computation},
volume = {13},
pages = {3106},
year = {2017},
doi = {10.1021/acs.jctc.7b00252}
}

@article{MorishitaVsLogMFD,
author = {Morishita, T. and Nakamura, T and Shinoda, W and Ito, A. M.},
title = {Isokinetic approach in logarithmic mean-force dynamics for on-the-fly free energy reconstruction},
journal = {Chemical Physics Letter},
volume = {706},
pages = {633},
year = {2018}
}

@article{Amirkulova2019Recent,
author = {Amirkulova, Dilnoza and White, Andrew D.},
title = {Recent advances in maximum entropy biasing techniques for molecular dynamics},
journal = {arXiv preprint arXiv:1902.02252},
year = {2019}
}

@article{Niebling:2014jy,
author = {Niebling, Stephan and Bj{\"o}rling, Alexander and Westenhoff, Sebastian},
title = {{MARTINI bead form factors for the analysis of time-resolved X-ray scattering of proteins}},
journal = {J Appl Crystallogr},
year = {2014},
volume = {47},
number = {4},
pages = {1190--1198},
month = aug
}

@article{Valentini:2015ki,
author = {Valentini, Erica and Kikhney, Alexey G and Previtali, Gianpietro and Jeffries, Cy M and Svergun, Dmitri I},
title = {{SASBDB, a repository for biological small-angle scattering data.}},
journal = {Nucleic Acids Res},
year = {2015},
volume = {43},
number = {Database issue},
pages = {D357--63},
month = jan
}

@article{Paissoni:2019ee,
author = {Paissoni, Cristina and Jussupow, Alexander and Camilloni, Carlo},
title = {{Martini bead form factors for nucleic acids and their application in the refinement of protein{\textendash}nucleic acid complexes against SAXS data}},
journal = {J Appl Crystallogr},
year = {2019},
volume = {52},
number = {2},
pages = {394--402},
month = apr
}

%maze
@article{RydzewskiMaze,
  title={Finding Multiple Reaction Pathways of Ligand Unbinding},
  author={Rydzewski, J and Valsson, O},
  journal={arXiv: 1808.08089},
  year={2018},
  url={https://arxiv.org/abs/1808.08089}
}

@article{Chen2018,
  title = {{ELF}: An Extended-Lagrangian Free Energy Calculation Module for Multiple Molecular Dynamics Engines},
  author = {Haochuan Chen and Haohao Fu and Xueguang Shao and Christophe Chipot and Wensheng Cai},
  journal = {Journal of Chemical Information and Modeling},
  volume = {58},
  pages = {1315--1318},
  year = {2018},
  month = {Jun},
  publisher = {American Chemical Society ({ACS})},
  doi = {10.1021/acs.jcim.8b00115},
  url = {https://pubs.acs.org/doi/10.1021/acs.jcim.8b00115}
}

@article{bussi2015free,
  title={Free-energy calculations with metadynamics: Theory and practice},
  author={Bussi, Giovanni and Branduardi, Davide and others},
  journal={Rev. Comput. Chem},
  volume={28},
  pages={1--49},
  year={2015},
  publisher={Wiley Online Library}
}

@article{Giberti_jp16100,
  author = {Giberti, F. and Cheng, B. and Tribello, G. A. and Ceriotti, M.},
  title = {Iterative Unbiasing of Quasi-Equilibrium Sampling},
  journal = {Journal of Chemical Theory and Computation},
  volume = {16},
  number = {1},
  pages = {100-107},
  year = {2020},
  doi = {10.1021/acs.jctc.9b00907},
  note ={PMID: 31743021},
  URL = { 
          https://doi.org/10.1021/acs.jctc.9b00907

  },
  eprint = { 
          https://doi.org/10.1021/acs.jctc.9b00907

  }
}

@article{Hovan2019,
  author = {Hovan, Ladislav and Comitani, Federico and Gervasio, Francesco L},
  doi = {10.1021/acs.jctc.8b00563},
  issn = {1549-9618},
  journal = {Journal of Chemical Theory and Computation},
  number = {1},
  pages = {25--32},
  publisher = {American Chemical Society},
  title = {{An Optimal Metric for the Path Collective Variables}},
  volume = {15},
  year = {2019}
}

@article{Hartmann-FISST-2019,
  title={Infinite Switch Simulated Tempering in Force (FISST)},
  author={Hartmann, Michael J and Singh, Yuvraj and Vanden-Eijnden, Eric and Hocky, Glen M},
  journal={arXiv:1910.14064},
  year={2019},
}

@article{Pietrucci2017review,
  author = {Pietrucci, Fabio},
  doi = {10.1016/j.revip.2017.05.001},
  issn = {24054283},
  journal = {Reviews in Physics},
  pages = {32--45},
  publisher = {Elsevier B.V.},
  title = {{Strategies for the exploration of free energy landscapes: Unity in diversity and challenges ahead}},
  url = {https://doi.org/10.1016/j.revip.2017.05.001},
  volume = {2},
  year = {2017}
}

%%% OPES %%%
@article{Invernizzi2020rethinking,
  title = {Rethinking Metadynamics: From Bias Potentials to Probability Distributions},
  author = {Invernizzi, Michele and Parrinello, Michele},
  journal = {The Journal of Physical Chemistry Letters},
  doi = {10.1021/acs.jpclett.0c00497},
  arxivId = {1909.07250},
  issn = {1948-7185},
  url = {https://pubs.acs.org/doi/10.1021/acs.jpclett.0c00497},
  number = {7},
  pages = {2731--2736},
  volume = {11},
  year = {2020}
}

%%% OPES %%%
@article{Invernizzi2020unified,
  title = {Unified Approach to Enhanced Sampling},
  author = {Invernizzi, Michele and Piaggi, Pablo M. and Parrinello, Michele},
  journal = {Physical Review X},
  volume = {10},
  issue = {4},
  pages = {041034},
  year = {2020},
  publisher = {American Physical Society},
  doi = {10.1103/PhysRevX.10.041034},
  url = {https://link.aps.org/doi/10.1103/PhysRevX.10.041034}
}

%%% OPES %%%
@article{Invernizzi2022explore,
  title = {Exploration vs Convergence Speed in Adaptive-bias Enhanced Sampling},
  author = {Invernizzi, Michele and Parrinello, Michele},
  journal = {preprint arXiv:2201.09950},
  year = {2022},
  url = {https://arxiv.org/abs/2201.09950}
}

@article{limongelli2013funnel,
  title={Funnel metadynamics as accurate binding free-energy method},
  author={Limongelli, Vittorio and Bonomi, Massimiliano and Parrinello, Michele},
  journal={Proceedings of the National Academy of Sciences},
  volume={110},
  number={16},
  pages={6358--6363},
  year={2013},
  publisher={National Acad Sciences}
}

@article{raniolo2020ligand,
  title={Ligand binding free-energy calculations with funnel metadynamics},
  author={Raniolo, Stefano and Limongelli, Vittorio},
  journal={Nature Protocols},
  volume={15},
  number={9},
  pages={2837--2866},
  year={2020},
  publisher={Nature Publishing Group}
}

%ves-wavelets - added by BP
@book{daubechies_ten_1992,
  title = {Ten Lectures on Wavelets},
  author = {Daubechies, Ingrid},
  year = {1992},
  publisher = {Society for Industrial and Applied Mathematics},
  address = {Philadelphia, PA},
  isbn = {978-0-89871-274-2},
  number = {61},
  series = {{{CBMS}}-{{NSF}} Regional Conference Series in Applied Mathematics}
}

%ves-wavelets - added by BP
@book{strang_wavelets_1997,
  title = {Wavelets and Filter Banks},
  author = {Strang, Gilbert and Nguyen, Truong},
  year = {1997},
  publisher = {Wellesley-Cambridge Press},
  address = {Wellesley, MA},
  isbn = {978-0-9614088-7-9},
}

%ves-cubic-b-splines - added by BP
@article{habermann_multidimensional_2007,
  title = {Multidimensional Spline Interpolation: Theory and Applications},
  author = {Habermann, Christian and Kindermann, Fabian},
  year = {2007},
  month = sep,
  volume = {30},
  pages = {153--169},
  issn = {0927-7099, 1572-9974},
  doi = {10.1007/s10614-007-9092-4},
  journal = {Computational Economics},
  number = {2}
}

@article{Palazzesi_s2_2017, 
year = {2017}, 
title = {{Conformational Entropy as Collective Variable for Proteins}}, 
author = {Palazzesi, Ferruccio and Valsson, Omar and Parrinello, Michele}, 
journal = {The Journal of Physical Chemistry Letters}, 
issn = {1948-7185}, 
doi = {10.1021/acs.jpclett.7b01770}, 
pmid = {28906117}, 
eprint = {1704.03344}, 
pages = {4752--4756}, 
number = {19}, 
volume = {8}
}

@article{Ming_s2_2004,
year = {2004}, 
title = {{Prediction of methyl-side Chain Dynamics in Proteins}}, 
author = {Ming, Dengming and Brüschweiler, Rafael}, 
journal = {Journal of Biomolecular NMR}, 
issn = {0925-2738}, 
doi = {10.1023/b:jnmr.0000032612.70767.35}, 
pmid = {15213434}, 
pages = {363--368}, 
number = {3}, 
volume = {29}, 
keywords = {}
}

@article{Zhang_s2_2002, 
year = {2002}, 
title = {{Contact Model for the Prediction of NMR N−H Order Parameters in Globular Proteins}}, 
author = {Zhang, Fengli and Brüschweiler, Rafael}, 
journal = {Journal of the American Chemical Society}, 
issn = {0002-7863}, 
doi = {10.1021/ja027847a}, 
pmid = {12392400}, 
pages = {12654--12655}, 
number = {43}, 
volume = {124}, 
keywords = {}
}

<<<<<<< HEAD
@article{Pietrucci2011,
  doi = {10.1103/physrevlett.107.085504},
  url = {https://doi.org/10.1103/physrevlett.107.085504},
  year = {2011},
  month = aug,
  publisher = {American Physical Society ({APS})},
  volume = {107},
  number = {8},
  author = {Fabio Pietrucci and Wanda Andreoni},
  title = {Graph Theory {MeetsAb}~{InitioMolecular} Dynamics: Atomic Structures and Transformations at the Nanoscale},
  journal = {Physical Review Letters}
}

@article{bonati2020data,
  title={Data-driven collective variables for enhanced sampling},
  author={Bonati, Luigi and Rizzi, Valerio and Parrinello, Michele},
  journal={The Journal of Physical Chemistry Letters},
  volume={11},
  number={8},
  pages={2998--3004},
  year={2020},
  publisher={ACS Publications}
}
=======
@article{ValssonPampel_Wavelets_2022,
year = {2022}, 
title = {{Improving the Efficiency of Variationally Enhanced Sampling with Wavelet-Based Bias Potentials}}, 
author = {Pampel, Benjamin and Valsson, Omar}, 
journal = {J. Chem. Theory Comput.},
issn = {1549-9618}, 
doi = {10.1021/acs.jctc.2c00197}, 
pmid = {35762642}
pages = {4127--4141}, 
number = {7}, 
volume = {18}
}


>>>>>>> 722639c0

@article{bonati2021deep,
  title={Deep learning the slow modes for rare events sampling},
  author={Bonati, Luigi and Piccini, GiovanniMaria and Parrinello, Michele},
  journal={Proceedings of the National Academy of Sciences},
  volume={118},
  number={44},
  year={2021},
  publisher={National Acad Sciences}
}

@Article{DiBartolo2022,
  author    = {Di Bartolo, Ary Lautaro and Masone, Diego},
  journal   = {Chem. Sci.},
  title     = {Synaptotagmin-1 C2B domains cooperatively stabilize the fusion stalk via a master-servant mechanism},
  year      = {2022},
  pages     = {-},
  abstract  = {Synaptotagmin-1 is a low-affinity Ca2+ sensor that triggers synchronous vesicle fusion. It contains two similar C2 domains (C2A and C2B) that cooperate in membrane binding{,} being the C2B domain mainly responsible for the membrane fusion process due to its polybasic patch KRLKKKKTTIKK (321–332). In this work{,} a master-servant mechanism between two identical C2B domains is shown to control the formation of the fusion stalk in a calcium-independent manner. Two regions in C2B are essential for the process{,} the well-known polybasic patch and a recently described pair of arginines (398 399). The master domain shows strong PIP2 interactions with its polybasic patch and its pair of arginines. At the same time{,} the servant analogously cooperates with the master to reduce the total work to form the fusion stalk. The strategic mutation (T328E{,} T329E) in both master and servant domains disrupts the cooperative mechanism{,} drastically increasing the free energy needed to induce the fusion stalk{,} however{,} with negligible effects on the master domain interactions with PIP2. These data point to a difference in the behavior of the servant domain{,} which is unable to sustain its PIP2 interactions neither through its polybasic patch nor through its pair of arginines{,} and in the end{,} losing its ability to assist the master in the formation of the fusion stalk.},
  doi       = {10.1039/D1SC06711G},
  publisher = {The Royal Society of Chemistry},
  url       = {http://dx.doi.org/10.1039/D1SC06711G},
}

@Article{Hub2017,
  author  = {Hub, Jochen S. and Awasthi, Neha},
  journal = {Journal of Chemical Theory and Computation},
  title   = {Probing a Continuous Polar Defect: A Reaction Coordinate for Pore Formation in Lipid Membranes},
  year    = {2017},
  note    = {PMID: 28376619},
  number  = {5},
  pages   = {2352-2366},
  volume  = {13},
  doi     = {10.1021/acs.jctc.7b00106},
  eprint  = {https://doi.org/10.1021/acs.jctc.7b00106},
  url     = {https://doi.org/10.1021/acs.jctc.7b00106},
}

@article{Hub2021,
  title={Joint Reaction Coordinate for Computing the Free-Energy Landscape of Pore Nucleation and Pore Expansion in Lipid Membranes},
  author={Hub, Jochen S},
  journal={Journal of Chemical Theory and Computation},
  volume={17},
  number={2},
  pages={1229--1239},
  year={2021},
  publisher={ACS Publications}
}

@article{Poojari2021,
  title={Free energies of membrane stalk formation from a lipidomics perspective},
  author={Poojari, Chetan S and Scherer, Katharina C and Hub, Jochen S},
  journal={Nature communications},
  volume={12},
  number={1},
  pages={1--10},
  year={2021},
  publisher={Nature Publishing Group}
}

@Comment{jabref-meta: databaseType:bibtex;}<|MERGE_RESOLUTION|>--- conflicted
+++ resolved
@@ -3237,7 +3237,6 @@
 keywords = {}
 }
 
-<<<<<<< HEAD
 @article{Pietrucci2011,
   doi = {10.1103/physrevlett.107.085504},
   url = {https://doi.org/10.1103/physrevlett.107.085504},
@@ -3251,17 +3250,6 @@
   journal = {Physical Review Letters}
 }
 
-@article{bonati2020data,
-  title={Data-driven collective variables for enhanced sampling},
-  author={Bonati, Luigi and Rizzi, Valerio and Parrinello, Michele},
-  journal={The Journal of Physical Chemistry Letters},
-  volume={11},
-  number={8},
-  pages={2998--3004},
-  year={2020},
-  publisher={ACS Publications}
-}
-=======
 @article{ValssonPampel_Wavelets_2022,
 year = {2022}, 
 title = {{Improving the Efficiency of Variationally Enhanced Sampling with Wavelet-Based Bias Potentials}}, 
@@ -3276,7 +3264,16 @@
 }
 
 
->>>>>>> 722639c0
+@article{bonati2020data,
+  title={Data-driven collective variables for enhanced sampling},
+  author={Bonati, Luigi and Rizzi, Valerio and Parrinello, Michele},
+  journal={The Journal of Physical Chemistry Letters},
+  volume={11},
+  number={8},
+  pages={2998--3004},
+  year={2020},
+  publisher={ACS Publications}
+}
 
 @article{bonati2021deep,
   title={Deep learning the slow modes for rare events sampling},
