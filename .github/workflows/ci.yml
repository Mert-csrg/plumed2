name: CI

on:
  push:
  pull_request:

env:
# on CI, better dump stack trace in case there is an error
  PLUMED_STACK_TRACE: yes
# use two threads for openMP tests
  PLUMED_NUM_THREADS: 2
# these are used to build required packages
  CC: gcc
  CXX: g++

jobs:

  linux:
    uses: ./.github/workflows/linuxWF.yml
    secrets: inherit

  codecheck:
    uses: ./.github/workflows/codecheckWF.yml
    secrets: inherit

  mac:
    uses: ./.github/workflows/macWF.yml
    secrets: inherit
        
  docker:
<<<<<<< HEAD
    runs-on: ubuntu-22.04
    strategy:
      fail-fast: false
      matrix:
        # fedora38 (gcc 13)
        # rockylinux8
        variant:
        - fedora38
        - rocky8
    steps:
    - uses: actions/checkout@v3
    - name: Build and run tests
      run: |
        make -C docker ${{ matrix.variant }}

  macports:
    runs-on: macos-11
    strategy:
      fail-fast: false
      matrix:
        variant: [ "" , "+allmodules" ]
        # see https://github.community/t/how-to-conditionally-include-exclude-items-in-matrix-eg-based-on-branch/16853/6 for possible exclusions
    env:
      PYVERS: "py37 py38 py39 py310"
    steps:
    - uses: actions/checkout@v3
    - uses: actions/cache@v3
      with:
        path: ~/.macports-ci-ccache
        key: ccache-macports-${{ matrix.variant }}-${{ github.sha }}
        restore-keys: ccache-macports-${{ matrix.variant }}-
    - name: Install MacPorts
      run: |
        wget https://raw.githubusercontent.com/GiovanniBussi/macports-ci/master/macports-ci
        source ./macports-ci install
        source ./macports-ci ccache
    - name: Build local Portfile
      run: |
        make macports
        source ./macports-ci localports macports
    - name: Build PLUMED
      run: |
        sudo port -N -k install plumed ${{ matrix.variant }}
        plumed config show
        for p in $PYVERS ; do
          sudo port -N install $p-plumed
        done
        source ./macports-ci ccache --save
    - name: Run tests
      run: |
        sudo port -N -d test plumed ${{ matrix.variant }}
    - name: Run python tests
      run: |
        for p in $PYVERS ; do
          sudo port test $p-plumed
        done

  macsimple:
    runs-on: macos-11
    steps:
    - uses: actions/checkout@v3
    - name: Set paths
      run: |
        echo "$HOME/opt/bin" >> $GITHUB_PATH
        echo "CPATH=$HOME/opt/include:$CPATH" >> $GITHUB_ENV
        echo "INCLUDE=$HOME/opt/include:$INCLUDE" >> $GITHUB_ENV
        echo "LIBRARY_PATH=$HOME/opt/lib:$LIBRARY_PATH" >> $GITHUB_ENV
        echo "LD_LIBRARY_PATH=$HOME/opt/lib:$LD_LIBRARY_PATH" >> $GITHUB_ENV
    - name: Build PLUMED
      run: |
        brew update > /dev/null
        brew install gawk
        ./configure --disable-dependency-tracking --prefix="$HOME/opt"
        make -j 4
        make install
    - name: Run tests
      run: |
         make --no-print-directory -C regtest
         # these can fail for numerical reasons
         make -C regtest checkfail
=======
    uses: ./.github/workflows/dockerWF.yml
    secrets: inherit
>>>>>>> d79da157

  conda:
    uses: ./.github/workflows/condaWF.yml
    secrets: inherit<|MERGE_RESOLUTION|>--- conflicted
+++ resolved
@@ -28,91 +28,8 @@
     secrets: inherit
         
   docker:
-<<<<<<< HEAD
-    runs-on: ubuntu-22.04
-    strategy:
-      fail-fast: false
-      matrix:
-        # fedora38 (gcc 13)
-        # rockylinux8
-        variant:
-        - fedora38
-        - rocky8
-    steps:
-    - uses: actions/checkout@v3
-    - name: Build and run tests
-      run: |
-        make -C docker ${{ matrix.variant }}
-
-  macports:
-    runs-on: macos-11
-    strategy:
-      fail-fast: false
-      matrix:
-        variant: [ "" , "+allmodules" ]
-        # see https://github.community/t/how-to-conditionally-include-exclude-items-in-matrix-eg-based-on-branch/16853/6 for possible exclusions
-    env:
-      PYVERS: "py37 py38 py39 py310"
-    steps:
-    - uses: actions/checkout@v3
-    - uses: actions/cache@v3
-      with:
-        path: ~/.macports-ci-ccache
-        key: ccache-macports-${{ matrix.variant }}-${{ github.sha }}
-        restore-keys: ccache-macports-${{ matrix.variant }}-
-    - name: Install MacPorts
-      run: |
-        wget https://raw.githubusercontent.com/GiovanniBussi/macports-ci/master/macports-ci
-        source ./macports-ci install
-        source ./macports-ci ccache
-    - name: Build local Portfile
-      run: |
-        make macports
-        source ./macports-ci localports macports
-    - name: Build PLUMED
-      run: |
-        sudo port -N -k install plumed ${{ matrix.variant }}
-        plumed config show
-        for p in $PYVERS ; do
-          sudo port -N install $p-plumed
-        done
-        source ./macports-ci ccache --save
-    - name: Run tests
-      run: |
-        sudo port -N -d test plumed ${{ matrix.variant }}
-    - name: Run python tests
-      run: |
-        for p in $PYVERS ; do
-          sudo port test $p-plumed
-        done
-
-  macsimple:
-    runs-on: macos-11
-    steps:
-    - uses: actions/checkout@v3
-    - name: Set paths
-      run: |
-        echo "$HOME/opt/bin" >> $GITHUB_PATH
-        echo "CPATH=$HOME/opt/include:$CPATH" >> $GITHUB_ENV
-        echo "INCLUDE=$HOME/opt/include:$INCLUDE" >> $GITHUB_ENV
-        echo "LIBRARY_PATH=$HOME/opt/lib:$LIBRARY_PATH" >> $GITHUB_ENV
-        echo "LD_LIBRARY_PATH=$HOME/opt/lib:$LD_LIBRARY_PATH" >> $GITHUB_ENV
-    - name: Build PLUMED
-      run: |
-        brew update > /dev/null
-        brew install gawk
-        ./configure --disable-dependency-tracking --prefix="$HOME/opt"
-        make -j 4
-        make install
-    - name: Run tests
-      run: |
-         make --no-print-directory -C regtest
-         # these can fail for numerical reasons
-         make -C regtest checkfail
-=======
     uses: ./.github/workflows/dockerWF.yml
     secrets: inherit
->>>>>>> d79da157
 
   conda:
     uses: ./.github/workflows/condaWF.yml
