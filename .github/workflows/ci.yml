name: CI

on:
  push:
  pull_request:

env:
# on CI, better dump stack trace in case there is an error
  PLUMED_STACK_TRACE: yes
# use two threads for openMP tests
  PLUMED_NUM_THREADS: 2
# these are used to build required packages
  CC: gcc
  CXX: g++

jobs:
  linux:
    runs-on: ubuntu-22.04
    strategy:
      fail-fast: false
      matrix:
        variant:
        - -doc-mpi-
        - -mpi-
        - -coverage-mpi-
        - -debug-
        - -debug-mpi-
        - -intel-
    steps:
    - uses: actions/checkout@v3
    - uses: actions/cache@v3
      with:
        path: ~/.ccache
        key: ccache-reset1-linux${{ matrix.variant }}hash-${{ github.sha }}
        restore-keys: ccache-reset1-linux${{ matrix.variant }}hash-
    - name: Set up Python
      uses: actions/setup-python@v4
      with:
        python-version: 3.7
    - name: Set paths
      run: |
        echo "$HOME/opt/bin" >> $GITHUB_PATH
        # path required for pytest:
        echo "$HOME/.local/bin" >> $GITHUB_PATH
        echo "CPATH=$HOME/opt/include:$CPATH" >> $GITHUB_ENV
        echo "INCLUDE=$HOME/opt/include:$INCLUDE" >> $GITHUB_ENV
        echo "LIBRARY_PATH=$HOME/opt/lib:$LIBRARY_PATH" >> $GITHUB_ENV
        echo "LD_LIBRARY_PATH=$HOME/opt/lib:$LD_LIBRARY_PATH" >> $GITHUB_ENV
        echo "PYTHONPATH=$HOME/opt/lib/plumed/python:$PYTHONPATH" >> $GITHUB_ENV
        # this is to avoid errors on ubuntu 22. this is overridden in intel build
        echo "FC=gfortran -fallow-argument-mismatch" >> $GITHUB_ENV
    - name: Install generic packages
      run: |
        sudo apt-get update -qq
        sudo apt-get install -y libatlas-base-dev
        sudo apt-get install -y libfftw3-dev
        sudo apt-get install -y gsl-bin
        sudo apt-get install -y libgsl0-dev
        sudo apt-get install -y ccache
    - name: Install system boost
      if: ${{ ! contains( matrix.variant, '-debug-' ) }}
      run: |
        sudo apt-get install -y libboost-serialization-dev
    - name: Install boost with debug flags
      if: contains( matrix.variant, '-debug-' )
      run: |
        .ci/install.boost
    - name: Install python packages needed for tests
      run: |
        python -m pip install --upgrade pip
        pip install --user Cython
        pip install --user numpy
        pip install --user pytest
        pip install --user six ;
        pip install --user pandas ;
        pip install --user mdtraj ;
        pip install --user MDAnalysis ;
        python -c "import MDAnalysis" ;
        python -c "import mdtraj" ;
    - name: Install Libtorch
      if: ${{ ! contains( matrix.variant, '-debug-' ) }} # libtorch is not compiled with GLIBCXX_DEBUG
      run: |
        # added by luigibonati
        mkdir -p $HOME/opt/
        cd $HOME/opt/ # GB: install in $HOME/opt/libtorch
        wget --no-check-certificate https://download.pytorch.org/libtorch/cpu/libtorch-cxx11-abi-shared-with-deps-1.13.1%2Bcpu.zip ;
        unzip libtorch-cxx11-abi-shared-with-deps-1.13.1+cpu.zip ;
        echo "LIBRARY_PATH=$PWD/libtorch/lib:$LIBRARY_PATH" >> $GITHUB_ENV
        echo "LD_LIBRARY_PATH=$PWD/libtorch/lib:$LD_LIBRARY_PATH" >> $GITHUB_ENV
        echo "CPATH=$PWD/libtorch/include/torch/csrc/api/include/:$PWD/libtorch/include/:$PWD/libtorch/include/torch:$CPATH" >> $GITHUB_ENV
        echo "INCLUDE=$PWD/libtorch/include/torch/csrc/api/include/:$PWD/libtorch/include/:$PWD/libtorch/include/torch:$INCLUDE" >> $GITHUB_ENV
        echo "PLUMED_CONFIG=$PLUMED_CONFIG --enable-libtorch" >> $GITHUB_ENV
    - name: Install Doxygen
      if: contains( matrix.variant, '-doc-' )
      run: |
        sudo apt-get install -y graphviz
        sudo apt-get install -y doxygen-latex
        .ci/install.doxygen Release_1_8_17
        echo "PLUMED_CONFIG=$PLUMED_CONFIG --enable-pdfdoc" >> $GITHUB_ENV
        # make sure all tests are run
        echo "PLUMED_ALL_TESTS=yes" >> $GITHUB_ENV
    - name: Install lcov
      if: contains( matrix.variant, '-coverage-' )
      run: |
        .ci/install.lcov v1.16
        echo "PLUMED_CONFIG=$PLUMED_CONFIG --disable-external-lapack --disable-external-blas --enable-gcov CXXFLAGS=-O" >> $GITHUB_ENV
        # make sure all tests are run
        echo "PLUMED_ALL_TESTS=yes" >> $GITHUB_ENV
    - name: Setup debug flags
      if: contains( matrix.variant, '-debug-' )
      run: |
        echo "PLUMED_CONFIG=$PLUMED_CONFIG --enable-debug --enable-debug-glibcxx" >> $GITHUB_ENV
    - name: Install INTEL compiler
      # install INTEL at last since it modifies CC and CXX
      if: contains( matrix.variant, '-intel-' )
      run: |
        wget https://apt.repos.intel.com/intel-gpg-keys/GPG-PUB-KEY-INTEL-SW-PRODUCTS-2023.PUB
        sudo apt-key add GPG-PUB-KEY-INTEL-SW-PRODUCTS-2023.PUB
        rm GPG-PUB-KEY-INTEL-SW-PRODUCTS-2023.PUB
        echo "deb https://apt.repos.intel.com/oneapi all main" | sudo tee /etc/apt/sources.list.d/oneAPI.list
        sudo apt-get update
        sudo apt-get install intel-oneapi-compiler-dpcpp-cpp-and-cpp-classic intel-oneapi-mkl intel-oneapi-mkl-devel intel-oneapi-compiler-fortran
        source /opt/intel/oneapi/setvars.sh
        printenv >> $GITHUB_ENV
        echo "CXX=icpc" >> $GITHUB_ENV
        echo "CC=icc" >> $GITHUB_ENV
        echo "FC=ifort" >> $GITHUB_ENV
    - name: Install MPI
      # install MPI at last since it modifies CC and CXX
      if: contains( matrix.variant, '-mpi-' )
      run: |
        sudo apt-get install -y libopenmpi-dev openmpi-bin
        echo "CC=mpicc" >> $GITHUB_ENV
        echo "CXX=mpic++" >> $GITHUB_ENV
        echo "OMPI_MCA_btl_base_warn_component_unused=0" >> $GITHUB_ENV
        echo "OMPI_MCA_btl_base_verbose=0" >> $GITHUB_ENV
        echo "OMPI_MCA_plm=isolated" >> $GITHUB_ENV
        echo "OMPI_MCA_btl_vader_single_copy_mechanism=none" >> $GITHUB_ENV
        echo "OMPI_MCA_rmaps_base_oversubscribe=yes" >> $GITHUB_ENV
        pip install --user mpi4py
        python -c "import mpi4py"
    - name: Build PLUMED
      run: |
        ccache -s -M 100M
        ./configure CXX="ccache $CXX" --enable-boost_serialization --disable-dependency-tracking --enable-modules=all LDFLAGS=-Wl,-rpath,$LD_LIBRARY_PATH $PLUMED_CONFIG --prefix="$HOME/opt"
        make -j 4
        make install
        # check for global symbols, see https://github.com/plumed/plumed2/issues/549
        make nmcheck
        ccache -s -M 100M
    - name: Run tests
      if: ${{ ! contains( matrix.variant, '-doc-mpi-' ) }}
      run: |
         (while true; do  # see https://github.com/actions/virtual-environments/issues/1860
              df -h
              sleep 15
              done) &
         make --no-print-directory -C regtest testclean
         # these can fail for numerical reasons
         make -C regtest checkfail
    - name: Run python tests
      run: |
         cd python
         pytest -v
    - name: Build doc
      env:
        GIT_TOKEN: ${{ secrets.GIT_TOKEN_PLUMEDBOT }}
      if: contains( matrix.variant, '-doc-' )
      run: |
         make doc >/dev/null
    - name: Coverage
      env:
        GIT_TOKEN: ${{ secrets.GIT_TOKEN_PLUMEDBOT }}
      if: contains( matrix.variant, '-coverage-' )
      run: |
         make -C developer-doc coverage
         .ci/push coverage
         bash <(curl -s https://codecov.io/bash) > /dev/null
    - name: Push doc
      if: contains( matrix.variant, '-doc-' )
      env:
        GIT_TOKEN: ${{ secrets.GIT_TOKEN_PLUMEDBOT }}
      run: |
         .ci/push doc

  codecheck:
    runs-on: ubuntu-20.04
    steps:
    - uses: actions/checkout@v3
    - name: Set path
      run: |
         echo "$HOME/opt/bin" >> $GITHUB_PATH
    - name: Install requirements
      run: |
        .ci/install.cppcheck 2.10.3
        # it is important that this is the same version used to generate the actual ./configure
        .ci/install.autoconf 2.69
    - name: Build astyle
      run: |
        make -j 4 -C astyle
    - name: Checking code
      run: |
        # this is required so as to have all the include files in place
        # notice that this is done automatically in build
        # first make sure that dirslinks are generated for all modules
        ./configure --enable-modules=all
        # then generate the links
        make -C src/lib/ dirslinks
        make codecheck

<<<<<<< HEAD
  # We test on fedora37 to make sure we have compatibility with newer compilers (gcc 12)
  fedora37:
    runs-on: ubuntu-20.04
    steps:
    - uses: actions/checkout@v3
    - name: Build and run tests
      run: |
        make -C docker fedora37

  # We test on rockylinux8 as well
  rocky8:
    runs-on: ubuntu-20.04
=======
  docker:
    runs-on: ubuntu-22.04
    strategy:
      fail-fast: false
      matrix:
        # centos7 (gcc 4.8)
        # fedora38 (gcc 13)
        # rockylinux8
        variant:
        - centos7
        - fedora38
        - rocky8
>>>>>>> f99433e1
    steps:
    - uses: actions/checkout@v3
    - name: Build and run tests
      run: |
        make -C docker ${{ matrix.variant }}

  macports:
    runs-on: macos-11
    strategy:
      fail-fast: false
      matrix:
        variant: [ "" , "+allmodules" ]
        # see https://github.community/t/how-to-conditionally-include-exclude-items-in-matrix-eg-based-on-branch/16853/6 for possible exclusions
    env:
      PYVERS: "py37 py38 py39 py310"
    steps:
    - uses: actions/checkout@v3
    - uses: actions/cache@v3
      with:
        path: ~/.macports-ci-ccache
        key: ccache-macports-${{ matrix.variant }}-${{ github.sha }}
        restore-keys: ccache-macports-${{ matrix.variant }}-
    - name: Install MacPorts
      run: |
        wget https://raw.githubusercontent.com/GiovanniBussi/macports-ci/master/macports-ci
        source ./macports-ci install
        source ./macports-ci ccache
    - name: Build local Portfile
      run: |
        make macports
        source ./macports-ci localports macports
    - name: Build PLUMED
      run: |
        sudo port -N -k install plumed ${{ matrix.variant }}
        plumed config show
        for p in $PYVERS ; do
          sudo port -N install $p-plumed
        done
        source ./macports-ci ccache --save
    - name: Run tests
      run: |
        sudo port -N -d test plumed ${{ matrix.variant }}
    - name: Run python tests
      run: |
        for p in $PYVERS ; do
          sudo port test $p-plumed
        done

  macsimple:
    runs-on: macos-11
    steps:
    - uses: actions/checkout@v3
    - name: Set paths
      run: |
        echo "$HOME/opt/bin" >> $GITHUB_PATH
        echo "CPATH=$HOME/opt/include:$CPATH" >> $GITHUB_ENV
        echo "INCLUDE=$HOME/opt/include:$INCLUDE" >> $GITHUB_ENV
        echo "LIBRARY_PATH=$HOME/opt/lib:$LIBRARY_PATH" >> $GITHUB_ENV
        echo "LD_LIBRARY_PATH=$HOME/opt/lib:$LD_LIBRARY_PATH" >> $GITHUB_ENV
    - name: Build PLUMED
      run: |
        brew update > /dev/null
        brew install gawk
        ./configure --disable-dependency-tracking --prefix="$HOME/opt"
        make -j 4
        make install
    - name: Run tests
      run: |
         make --no-print-directory -C regtest
         # these can fail for numerical reasons
         make -C regtest checkfail

  conda:
    strategy:
      fail-fast: false
      matrix:
        os: [ubuntu-20.04 , macos-11]
    runs-on: ${{ matrix.os }}
    steps:
    - uses: actions/checkout@v3
    - name: Install conda
      run: |
        curl -LO https://raw.githubusercontent.com/GiovanniBussi/conda-ci/master/conda-ci
        source ./conda-ci install
        source ./conda-ci install-conda-build
    - name: Build PLUMED
      run: |
        source activate base
        export VERSION=none
        if [[ $GITHUB_REF == "refs/tags/"* ]]; then
          VERSION=${GITHUB_REF#refs/tags/}
          VERSION=${VERSION//-/_}
          VERSION=${VERSION#v}
        fi
        make -C conda
    - name: Deploy
      env:
        CONDA_UPLOAD_TOKEN: ${{ secrets.CONDA_UPLOAD_TOKEN }}
      if: ${{ startsWith( github.ref , 'refs/tags/' ) }}
      run: |
        source activate base
        export CONDA_LABEL=tag
        make -C conda upload<|MERGE_RESOLUTION|>--- conflicted
+++ resolved
@@ -208,33 +208,16 @@
         make -C src/lib/ dirslinks
         make codecheck
 
-<<<<<<< HEAD
-  # We test on fedora37 to make sure we have compatibility with newer compilers (gcc 12)
-  fedora37:
-    runs-on: ubuntu-20.04
-    steps:
-    - uses: actions/checkout@v3
-    - name: Build and run tests
-      run: |
-        make -C docker fedora37
-
-  # We test on rockylinux8 as well
-  rocky8:
-    runs-on: ubuntu-20.04
-=======
   docker:
     runs-on: ubuntu-22.04
     strategy:
       fail-fast: false
       matrix:
-        # centos7 (gcc 4.8)
         # fedora38 (gcc 13)
         # rockylinux8
         variant:
-        - centos7
         - fedora38
         - rocky8
->>>>>>> f99433e1
     steps:
     - uses: actions/checkout@v3
     - name: Build and run tests
