#! /bin/bash

MANUAL="\

Actions (choose one):
  -h, --help
                    print this help and exit
  -p, --patch
                    patch
  -r, -R, --revert
                    revert
  -l, --list-engines
                    print a list of available MD engines
  -s, --save
                    save, this needs *.preplumed files (*)
  --save-originals
                    same as save, but save also original files
  -n NEWENGINE, --new NEWENGINE
                    create a new patch named NEWENGINE (*)
  -i, --info
                    output information on the patching procedure for a particular code                
Options:
  -e ENGINE, --engine ENGINE
                    set MD engine to ENGINE (default: choose interactively)
  -m MODE, --mode MODE (default: static)
                    set link mode to MODE, which can be either static, shared or runtime
  --static
                    same as --mode static
  --shared
                    same as --mode shared
  --runtime
                    same as --mode runtime
  -d FILE, --diff FILE
                    set the path to diff file (default: ROOT/patches/ENGINE.diff) (*)
  -q, --quiet
                    do not write loggin information; useful with -i to print just
                    the patching information
  -f, --force
                    force patching (*)

(*) These options are for developers or for testing only. Be sure to know what
    you are doing before you use them.
"

prefix=""
action=""
engine=""
diff=""
mode=static
force=""
newpatch=

multiple_actions=

otherfiles=
save_originals=
<<<<<<< HEAD

=======
quiet=
>>>>>>> 1f025903

for option
do

  prefix_option="$prefix$option"
  prefix=""

  case "$prefix_option" in
    (--help|-h)         echo "$MANUAL" ; exit ;;
    (--patch|-p)        test -n "$action" && multiple_actions=yes ; action=patch ;;
    (--save|-s)         test -n "$action" && multiple_actions=yes ; action=save ;;
    (--save-originals)  test -n "$action" && multiple_actions=yes ; action=save ; save_originals=yes ;;
    (--revert|-R|-r)    test -n "$action" && multiple_actions=yes ; action=revert ;;
    (--list-engines|-l) test -n "$action" && multiple_actions=yes ; action=list ;;
    (--info|-i)         test -n "$action" && multiple_actions=yes ; action=info ;;
    (--new=*)           test -n "$action" && multiple_actions=yes ; action=new ; newpatch="${prefix_option#--new=}" ;;
    (--description)     echo "patch an MD engine" ; exit ;;
    (--engine=*) engine="${prefix_option#--engine=}" ;;
    (--mode=*) mode="${prefix_option#--mode=}" ;;
    (--diff=*) diff="${prefix_option#--diff=}" ;;
    (--engine|-e) prefix="--engine=" ;;
    (--root=*) prefix="--root="; PLUMED_ROOT="${prefix_option#--root=}" ;;
    (--diff|-d) prefix="--diff=" ;;
    (--mode|-m) prefix="--mode=" ;;
    (--new|-n) prefix="--new=" ;;
    (--static) mode=static ;;
    (--shared) mode=shared ;;
    (--runtime) mode=runtime ;;
    (--force|-f) force=yes ;;
    (--quiet|-q) quiet=yes ;;
    (*)
      echo "ERROR: Unknown option $prefix_option. Use -h for help."
      exit
  esac
done

if [ -n "$multiple_actions" ] ; then
  echo "Too many actions. -h for help"
  exit
fi

if [ -z "$action" ] ; then
  echo "Nothing to do. -h for help"
  exit
fi

test -n "$quiet" || echo "PLUMED patching tool"
test -n "$quiet" || echo
if [ -z "$PLUMED_ROOT" ]
then
  echo "ERROR: I cannot find PLUMED"
  echo "Please set PLUMED_ROOT environment variable or use --root"
  exit
fi
if [ ! -d "$PLUMED_ROOT/patches/" ]
then
  echo "ERROR: cannot find $PLUMED_ROOT/patches/ directory"
  echo "Check your PLUMED_ROOT variable or --root option"
  exit
fi

# build MD engines list

mdlist=""
for file in "$PLUMED_ROOT"/patches/*diff
do
  b="${file##*/}"
  b="${b%.diff}"
  mdlist="$mdlist $b"
done

if [ "$action" == list ]
then
  echo "Available MD engines:"
  for file in "$PLUMED_ROOT"/patches/*diff
  do
    b="${file##*/}"
    b="${b%.diff}"
    echo "  $b"
  done
  exit
fi

if [ "$action" == new ]
then
  test -n "$quiet" || echo "Creating a new patch"
  if [[ -e "$PLUMED_ROOT"/patches/"$newpatch".diff ]] ; then
      echo "ERROR: patch $newpatch is already defined"
      exit
  fi
  touch "$PLUMED_ROOT"/patches/"$newpatch".diff
  test -n "$quiet" || echo "Created file $PLUMED_ROOT/patches/$newpatch.diff"
  test -n "$quiet" || echo "Also consider the possibility of adding a $PLUMED_ROOT/patches/$newpatch.config file"
  exit
fi

if [ -z "$engine" ]
then
  PS3="Choose the best matching code/version:"
  select engine in $mdlist; do
    if [[ -n "$engine" ]] ; then
      break
    else
      echo "ERROR: choose in the list above or interrupt (^c)"
    fi
  done
fi

if [ -z "$diff" ]
then
  diff="$PLUMED_ROOT/patches/${engine}.diff"
fi
if [ -z "$config" ]
then
  config="$PLUMED_ROOT/patches/${engine}.config"
fi
if [ -z "$otherfiles" ]
then
  test -d "$PLUMED_ROOT/patches/${engine}" && otherfiles="$PLUMED_ROOT/patches/${engine}/"
fi

test -n "$quiet" || echo "MD engine: $engine"
test -n "$quiet" || echo "PLUMED location: $PLUMED_ROOT"
test -n "$quiet" || echo "diff file: $diff"

if [ -f "$config" ]
then
  test -n "$quiet" || echo "sourcing config file: $config"
  source "$config"
fi

if [ -d "$otherfiles" ]
then
  test -n "$quiet" || echo "extra files located in: $otherfiles"
fi

case "$mode" in
(static|shared|runtime) ;;
(*)
  echo "I don't understand mode $mode"
  exit
esac


case "$action" in
  (patch)
    if [ ! -e "$diff" ] ; then
      echo "ERROR: MD engine not supported (or mispelled)"
      exit
    fi
    if type -t plumed_preliminary_test 1>/dev/null ; then
      if plumed_preliminary_test || [ "$force" ] ; then
        echo >/dev/null
      else
        echo "ERROR: Preliminary test not passed."
        echo "It seems that this is not $engine, or you are in the wrong directory"
        echo "If you are sure about what you are doing, use -f"
      exit
      fi
    fi
    if [ -L Plumed.h -o -L Plumed.inc ]
    then
      echo "ERROR: you have likely already patched. Revert first (-r)"
      exit
    fi
    if [ ! -f "$PLUMED_ROOT/src/lib/Plumed.inc" ]
    then
      echo "ERROR: cannot find $PLUMED_ROOT/src/lib/Plumed.inc file"
      echo "Compile plumed before patching"
      exit
    fi
    if type -t plumed_before_patch 1>/dev/null ; then
      test -n "$quiet" || echo "Executing plumed_before_patch function"
      plumed_before_patch
    fi
    test -n "$quiet" || echo "Linking Plumed.h and Plumed.inc ($mode mode)"
    ln -s "$PLUMED_ROOT/src/wrapper/Plumed.h"
    ln -s "$PLUMED_ROOT/src/lib/Plumed.inc.$mode" Plumed.inc
    ln -s "$PLUMED_ROOT/src/lib/Plumed.cmake.$mode" Plumed.cmake

    if [ -d "$diff" ]; then
<<<<<<< HEAD
      echo "Patching with on-the-fly diff from stored originals"
=======
      test -n "$quiet" || echo "Patching with on-the-fly diff from stored originals"
>>>>>>> 1f025903
      PREPLUMED=$(cd $diff ; find . -name "*.preplumed" | sort)
      for bckfile in $PREPLUMED ; do
        file="${bckfile%.preplumed}"
        if test -e "$file" ; then
          diff -U 5 "$diff/$bckfile" "$diff/$file" --label="$bckfile" --label="$file" |
          patch -u -l -b -F 5 --suffix=.preplumed "$file"
        else
          echo "ERROR: File $file is missing"
        fi
      done
    else
<<<<<<< HEAD
      echo "Patching with stored diff"
=======
      test -n "$quiet" || echo "Patching with stored diff"
>>>>>>> 1f025903
      bash "$diff"
    fi
    
    if type -t plumed_after_patch 1>/dev/null ; then
      test -n "$quiet" || echo "Executing plumed_after_patch function"
      plumed_after_patch
    fi
  ;;
  (info)
    if type -t plumed_patch_info 1>/dev/null ; then
      test -n "$quiet" || echo "Executing plumed_patch_info function"
      plumed_patch_info
    else
      echo "No special info for this MD engine"
    fi
  ;;
  (save)
    if [ ! -L Plumed.h -o ! -L Plumed.inc ]
    then
      echo "ERROR: I cannot find Plumed.h and Plumed.inc files. You have likely not patched yet."
      exit
    fi
    PREPLUMED=$(find . -name "*.preplumed" | sort)
    if ! test "$PREPLUMED" ; then
      echo "ERROR: I cannot find any .preplumed file. There is nothing to save."
      exit
    fi
    if type -t plumed_preliminary_test 1>/dev/null ; then
      if plumed_preliminary_test || [ "$force" ] ; then
        echo >/dev/null
      else
        echo "ERROR: Preliminary test not passed."
        echo "It seems that this is not $engine, or you are in the wrong directory"
        echo "If you are sure about what you are doing, use -f"
      exit
      fi
    fi
<<<<<<< HEAD
    echo "Saving your changes to $diff"
    echo "Preplumed files:"
    echo "$PREPLUMED"
=======
    test -n "$quiet" || echo "Saving your changes to $diff"
    test -n "$quiet" || echo "Preplumed files:"
    test -n "$quiet" || echo "$PREPLUMED"
>>>>>>> 1f025903
    if [ -d "$diff" ] && [ -z "$save_originals" ]; then
      echo "This patch uses the dir format (originals are saved)"
      echo "Are you sure you want to save the single diff?"
      echo "Possible reasons to do it are:"
      echo "* because of licence you do not want to store originals in plumed"
      echo "* you do not want to do a big change on the diff files now"
      answer=
      PS3="Choose:"
      select answer in single-diff originals ; do
        if [[ -n "$answer" ]] ; then
          break
        else
          echo "ERROR: choose in the list above or interrupt (^c)"
        fi
      done
      if [ "$answer" = originals ] ; then
<<<<<<< HEAD
        echo "saving originals"
        save_originals=yes
      else
        echo "saving single diff file"
=======
        test -n "$quiet" || echo "saving originals"
        save_originals=yes
      else
        test -n "$quiet" || echo "saving single diff file"
>>>>>>> 1f025903
      fi
    fi
    test -e "$diff" && rm -r "$diff"
    for bckfile in $PREPLUMED ; do
      file="${bckfile%.preplumed}"
      if test -e "$file" ; then
        if [ -n "$save_originals" ] ; then
          xx="$diff/$file"
          mkdir -p "${xx%/*}"
          cp "$file" "$diff/$file"
          cp "$bckfile" "$diff/$bckfile"
        else
          echo "patch -u -l -b -F 5 --suffix=.preplumed \"${file}\" << \\EOF_EOF" >> "$diff"
          diff -U 5 "${bckfile}" "$file" --label="$bckfile" --label="$file" >> "$diff"
          echo "EOF_EOF"                                                   >> "$diff"
        fi
      else
        echo "ERROR: File $file is missing"
      fi
    done
cat <<EOF
* If you want your patch to perform some arbitrary action before/after
* patching the diff files, just add a function named
* plumed_before_patch/plumed_after_patch to the ${diff%diff}config file.
* Do not forget to also add an equivalent plumed_before_revert/plumed_after_revert
* function
EOF
  ;;
  (revert)
    if [ ! -e "$diff" ] ; then
      echo "ERROR: MD engine not supported (or mispelled)"
      exit
    fi
    if type -t plumed_before_revert 1>/dev/null ; then
      test -n "$quiet" || echo "Executing plumed_before_revert function"
      plumed_before_revert
    fi
    if [ ! -L Plumed.h -o ! -L Plumed.inc ]
    then
      echo "WARNING: I cannot find Plumed.h and Plumed.inc files. You have likely not patched yet."
    else
    test -n "$quiet" || echo "Removing Plumed.h and Plumed.inc"
      rm Plumed.h Plumed.inc Plumed.cmake
    fi
    PREPLUMED=$(find . -name "*.preplumed")
    if ! test "$PREPLUMED" ; then
      echo "No .preplumed file found, nothing to restore."
    else
      test -n "$quiet" || echo "Reverting changes and touching reverted files"
      for bckfile in $PREPLUMED ; do
        file="${bckfile%.preplumed}"
        mv "$bckfile" "$file"
        touch "$file"
      done
    fi
    if type -t plumed_after_revert 1>/dev/null ; then
      test -n "$quiet" || echo "Executing plumed_after_revert function"
      plumed_after_revert
    fi
esac


<|MERGE_RESOLUTION|>--- conflicted
+++ resolved
@@ -54,11 +54,7 @@
 
 otherfiles=
 save_originals=
-<<<<<<< HEAD
-
-=======
 quiet=
->>>>>>> 1f025903
 
 for option
 do
@@ -240,11 +236,7 @@
     ln -s "$PLUMED_ROOT/src/lib/Plumed.cmake.$mode" Plumed.cmake
 
     if [ -d "$diff" ]; then
-<<<<<<< HEAD
-      echo "Patching with on-the-fly diff from stored originals"
-=======
       test -n "$quiet" || echo "Patching with on-the-fly diff from stored originals"
->>>>>>> 1f025903
       PREPLUMED=$(cd $diff ; find . -name "*.preplumed" | sort)
       for bckfile in $PREPLUMED ; do
         file="${bckfile%.preplumed}"
@@ -256,11 +248,7 @@
         fi
       done
     else
-<<<<<<< HEAD
-      echo "Patching with stored diff"
-=======
       test -n "$quiet" || echo "Patching with stored diff"
->>>>>>> 1f025903
       bash "$diff"
     fi
     
@@ -298,15 +286,9 @@
       exit
       fi
     fi
-<<<<<<< HEAD
-    echo "Saving your changes to $diff"
-    echo "Preplumed files:"
-    echo "$PREPLUMED"
-=======
     test -n "$quiet" || echo "Saving your changes to $diff"
     test -n "$quiet" || echo "Preplumed files:"
     test -n "$quiet" || echo "$PREPLUMED"
->>>>>>> 1f025903
     if [ -d "$diff" ] && [ -z "$save_originals" ]; then
       echo "This patch uses the dir format (originals are saved)"
       echo "Are you sure you want to save the single diff?"
@@ -323,17 +305,10 @@
         fi
       done
       if [ "$answer" = originals ] ; then
-<<<<<<< HEAD
-        echo "saving originals"
-        save_originals=yes
-      else
-        echo "saving single diff file"
-=======
         test -n "$quiet" || echo "saving originals"
         save_originals=yes
       else
         test -n "$quiet" || echo "saving single diff file"
->>>>>>> 1f025903
       fi
     fi
     test -e "$diff" && rm -r "$diff"
